--- conflicted
+++ resolved
@@ -52,7 +52,6 @@
 namespace utility
 {
 
-<<<<<<< HEAD
 namespace details
 {
 
@@ -153,9 +152,7 @@
 #endif
 }
 
-=======
 #if defined(_MSC_VER)
->>>>>>> 423be5ff
 #pragma region error categories
 #endif
 
