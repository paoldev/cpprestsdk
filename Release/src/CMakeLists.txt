include_directories(../include pch)
if (NOT CPPREST_EXCLUDE_WEBSOCKETS)
  include_directories(${Boost_INCLUDE_DIR} ${OPENSSL_INCLUDE_DIR})
endif()

add_definitions(${WARNINGS})

file(GLOB SOURCES_CPPREST "../include/cpprest/*.h")
file(GLOB SOURCES_PPLX "../include/pplx/*.h")
file(GLOB SOURCES_DETAILS "../include/cpprest/details/*.h")
source_group("Header Files\\cpprest" FILES ${SOURCES_CPPREST})
source_group("Header Files\\pplx" FILES ${SOURCES_PPLX})
source_group("Header Files\\cpprest\\details" FILES ${SOURCES_DETAILS})
set(SOURCES_COMMON
<<<<<<< HEAD
=======
  ${SOURCES_CPPREST}
  ${SOURCES_PPLX}
  ${SOURCES_DETAILS}
>>>>>>> 834491ee
  http/client/http_client.cpp
  http/client/http_client_msg.cpp
  http/client/http_client_impl.h
  http/client/x509_cert_utilities.cpp
  http/common/http_helpers.cpp
  http/common/http_msg.cpp
  http/listener/http_listener.cpp
  http/listener/http_listener_msg.cpp
  http/listener/http_server_api.cpp
  http/oauth/oauth1.cpp
  http/oauth/oauth2.cpp
  json/json.cpp
  json/json_parsing.cpp
  json/json_serialization.cpp
  pplx/pplx.cpp
  uri/uri.cpp
  uri/uri_builder.cpp
  uri/uri_parser.cpp
  utilities/asyncrt_utils.cpp
  utilities/base64.cpp
  utilities/web_utilities.cpp
  websockets/client/ws_msg.cpp
  websockets/client/ws_client.cpp
)

# THE ORDER OF FILES IS VERY /VERY/ IMPORTANT
if(UNIX)
  set(SOURCES
    ${SOURCES_COMMON}
    streams/fileio_posix.cpp
    pplx/threadpool.cpp
    http/client/http_client_asio.cpp
    http/listener/http_server_asio.cpp
  )
  if (NOT CPPREST_EXCLUDE_WEBSOCKETS)
    list(APPEND SOURCES websockets/client/ws_client_wspp.cpp)
  endif()
  if(APPLE)
    list(APPEND SOURCES
      pplx/pplxapple.cpp
    )
    find_library(COREFOUNDATION CoreFoundation "/")
    find_library(SECURITY Security "/")
    set(EXTRALINKS ${COREFOUNDATION} ${SECURITY})
  elseif(ANDROID)
    list(APPEND SOURCES
      pplx/pplxlinux.cpp
    )
  else()
    list(APPEND SOURCES pplx/pplxlinux.cpp)
  endif()

  if(WERROR)
      add_compile_options(-Werror)
  endif()
  add_compile_options(-pedantic)
elseif(WIN32)
<<<<<<< HEAD
  set(SOURCES
    ${SOURCES_COMMON}
    http/client/http_client_winhttp.cpp
    http/listener/http_server_httpsys.cpp
=======
  set(SOURCES ${SOURCES_COMMON}
>>>>>>> 834491ee
    pplx/pplxwin.cpp
  )
  if (WINDOWS_PHONE OR WINDOWS_STORE)
    list(APPEND SOURCES
      http/client/http_client_winrt.cpp
      streams/fileio_winrt.cpp
      websockets/client/ws_client_winrt.cpp
    )
  else()
    list(APPEND SOURCES
      http/client/http_client_winhttp.cpp
      http/listener/http_server_httpsys.cpp
      streams/fileio_win32.cpp
    )
    if (NOT CPPREST_EXCLUDE_WEBSOCKETS)
      list(APPEND SOURCES websockets/client/ws_client_wspp.cpp)
    endif()
    set(EXTRALINKS
      bcrypt.lib
      crypt32.lib
      httpapi.lib
      Winhttp.lib
    )
  endif()
  add_compile_options(/Yustdafx.h /Zm200)
  set_source_files_properties(pch/stdafx.cpp PROPERTIES COMPILE_FLAGS "/Ycstdafx.h")

  if (NOT ${CMAKE_GENERATOR} MATCHES "Visual Studio .*")
    set_property(SOURCE pch/stdafx.cpp APPEND PROPERTY OBJECT_OUTPUTS "${CMAKE_CURRENT_BINARY_DIR}/stdafx.pch")
    set_property(SOURCE ${SOURCES} APPEND PROPERTY OBJECT_DEPENDS "${CMAKE_CURRENT_BINARY_DIR}/stdafx.pch")
  endif()

  list(APPEND SOURCES pch/stdafx.cpp pch/stdafx.h)

  if (BUILD_SHARED_LIBS)
    add_definitions(-D_ASYNCRT_EXPORT -D_PPLX_EXPORT -D_USRDLL)
  endif()
endif()

add_library(cpprest ${SOURCES})

target_link_libraries(cpprest
  ${CMAKE_THREAD_LIBS_INIT}
  ${Boost_SYSTEM_LIBRARY}
  ${Boost_THREAD_LIBRARY}
  ${Boost_ATOMIC_LIBRARY}
  ${Boost_CHRONO_LIBRARY}
  ${Boost_RANDOM_LIBRARY}
  ${Boost_REGEX_LIBRARY}
  ${Boost_DATE_TIME_LIBRARY}
  ${EXTRALINKS}
  ${Boost_FRAMEWORK}
  ${OPENSSL_LIBRARIES}
  ${COREFOUNDATION}
  ${ANDROID_STL_FLAGS}
  )

# Portions specific to cpprest binary versioning.
set (CPPREST_VERSION_MAJOR 2)
set (CPPREST_VERSION_MINOR 8)
set (CPPREST_VERSION_REVISION 0)

if(WIN32)
  set_target_properties(cpprest PROPERTIES
    OUTPUT_NAME "cpprest_${CPPREST_VERSION_MAJOR}_${CPPREST_VERSION_MINOR}")
elseif(ANDROID)
  # Do not use SOVERSION on android. It is completely unsupported (and causes problems).
  # Perhaps revisit in the future? (NDK r9d, 8/7/14)
else()
  set_target_properties(cpprest PROPERTIES
    SOVERSION ${CPPREST_VERSION_MAJOR}.${CPPREST_VERSION_MINOR})

  install(
    TARGETS cpprest
    LIBRARY DESTINATION lib
    ARCHIVE DESTINATION lib
    )
endif()<|MERGE_RESOLUTION|>--- conflicted
+++ resolved
@@ -12,12 +12,9 @@
 source_group("Header Files\\pplx" FILES ${SOURCES_PPLX})
 source_group("Header Files\\cpprest\\details" FILES ${SOURCES_DETAILS})
 set(SOURCES_COMMON
-<<<<<<< HEAD
-=======
   ${SOURCES_CPPREST}
   ${SOURCES_PPLX}
   ${SOURCES_DETAILS}
->>>>>>> 834491ee
   http/client/http_client.cpp
   http/client/http_client_msg.cpp
   http/client/http_client_impl.h
@@ -75,14 +72,7 @@
   endif()
   add_compile_options(-pedantic)
 elseif(WIN32)
-<<<<<<< HEAD
-  set(SOURCES
-    ${SOURCES_COMMON}
-    http/client/http_client_winhttp.cpp
-    http/listener/http_server_httpsys.cpp
-=======
   set(SOURCES ${SOURCES_COMMON}
->>>>>>> 834491ee
     pplx/pplxwin.cpp
   )
   if (WINDOWS_PHONE OR WINDOWS_STORE)
