--- conflicted
+++ resolved
@@ -184,16 +184,12 @@
         throw oauth2_exception(U("only 'token_type=bearer' access tokens are currently supported: ") + token_json.serialize());
     }
 
-<<<<<<< HEAD
-    if (token_json.has_field(U("refresh_token"))) {
+    if (token_json.has_field(U("refresh_token")))
+    {
         result.set_refresh_token(token_json[_XPLATSTR("refresh_token")].as_string());
-=======
-    try
-    {
-        result.set_refresh_token(token_json[U("refresh_token")].as_string());
->>>>>>> 3f8304fe
-    }
-    else {
+    }
+    else
+    {
         // Do nothing. Preserves the old refresh token.
     }
 
