/***
* Copyright (C) Microsoft. All rights reserved.
* Licensed under the MIT license. See LICENSE.txt file in the project root for full license information.
*
* =+=+=+=+=+=+=+=+=+=+=+=+=+=+=+=+=+=+=+=+=+=+=+=+=+=+=+=+=+=+=+=+=+=+=+=+=+=+=+=+=+=+=+=+=+=+=+=+=+=+=+=+=+=+=+=+
*
* HTTP Library: Client-side APIs.
*
* This file contains the implementation for Windows Desktop, based on WinHTTP.
*
* For the latest on this and related APIs, please see: https://github.com/Microsoft/cpprestsdk
*
* =-=-=-=-=-=-=-=-=-=-=-=-=-=-=-=-=-=-=-=-=-=-=-=-=-=-=-=-=-=-=-=-=-=-=-=-=-=-=-=-=-=-=-=-=-=-=-=-=-=-=-=-=-=-=-=-
****/
#include "stdafx.h"

#include "cpprest/http_headers.h"
#include "http_client_impl.h"

namespace web
{
namespace http
{
namespace client
{
namespace details
{

// Helper function to query for the size of header values.
static void query_header_length(HINTERNET request_handle, DWORD header, DWORD &length)
{
    WinHttpQueryHeaders(
        request_handle,
        header,
        WINHTTP_HEADER_NAME_BY_INDEX,
        WINHTTP_NO_OUTPUT_BUFFER,
        &length,
        WINHTTP_NO_HEADER_INDEX);
}

// Helper function to get the status code from a WinHTTP response.
static http::status_code parse_status_code(HINTERNET request_handle)
{
    DWORD length = 0;
    query_header_length(request_handle, WINHTTP_QUERY_STATUS_CODE, length);
    utility::string_t buffer;
    buffer.resize(length);
    WinHttpQueryHeaders(
        request_handle,
        WINHTTP_QUERY_STATUS_CODE,
        WINHTTP_HEADER_NAME_BY_INDEX,
        &buffer[0],
        &length,
        WINHTTP_NO_HEADER_INDEX);
    return (unsigned short)_wtoi(buffer.c_str());
}

// Helper function to trim leading and trailing null characters from a string.
static void trim_nulls(utility::string_t &str)
{
    size_t index;
    for (index = 0; index < str.size() && str[index] == 0; ++index);
    str.erase(0, index);
    for (index = str.size(); index > 0 && str[index - 1] == 0; --index);
    str.erase(index);
}

// Helper function to get the reason phrase from a WinHTTP response.
static utility::string_t parse_reason_phrase(HINTERNET request_handle)
{
    utility::string_t phrase;
    DWORD length = 0;

    query_header_length(request_handle, WINHTTP_QUERY_STATUS_TEXT, length);
    phrase.resize(length);
    WinHttpQueryHeaders(
        request_handle,
        WINHTTP_QUERY_STATUS_TEXT,
        WINHTTP_HEADER_NAME_BY_INDEX,
        &phrase[0],
        &length,
        WINHTTP_NO_HEADER_INDEX);
    // WinHTTP reports back the wrong length, trim any null characters.
    trim_nulls(phrase);
    return phrase;
}

/// <summary>
/// Parses a string containing HTTP headers.
/// </summary>
static void parse_winhttp_headers(HINTERNET request_handle, _In_z_ utf16char *headersStr, http_response &response)
{
    //Clear the header map for each new response; otherwise, the header values will be combined.
    response.headers().clear();

    // Status code and reason phrase.
    response.set_status_code(parse_status_code(request_handle));
    response.set_reason_phrase(parse_reason_phrase(request_handle));

    web::http::details::parse_headers_string(headersStr, response.headers());
}

// Helper function to build error messages.
static std::string build_error_msg(unsigned long code, const std::string &location)
{
    std::string msg(location);
    msg.append(": ");
    msg.append(std::to_string(code));
    msg.append(": ");
    msg.append(utility::details::windows_category().message(code));
    return msg;
}

// Helper function to build an error message from a WinHTTP async result.
static std::string build_error_msg(_In_ WINHTTP_ASYNC_RESULT *error_result)
{
    switch(error_result->dwResult)
    {
    case API_RECEIVE_RESPONSE:
        return build_error_msg(error_result->dwError, "WinHttpReceiveResponse");
    case API_QUERY_DATA_AVAILABLE:
        return build_error_msg(error_result->dwError, "WinHttpQueryDataAvaliable");
    case API_READ_DATA:
        return build_error_msg(error_result->dwError, "WinHttpReadData");
    case API_WRITE_DATA:
        return build_error_msg(error_result->dwError, "WinHttpWriteData");
    case API_SEND_REQUEST:
        return build_error_msg(error_result->dwError, "WinHttpSendRequest");
    default:
        return build_error_msg(error_result->dwError, "Unknown WinHTTP Function");
    }
}

class memory_holder
{
    uint8_t* m_externalData;
    std::vector<uint8_t> m_internalData;

public:
    memory_holder() : m_externalData(nullptr)
    {
    }

    void allocate_space(size_t length)
    {
        if (length > m_internalData.size())
        {
            m_internalData.resize(length);
        }
        m_externalData = nullptr;
    }

    inline void reassign_to(_In_opt_ uint8_t *block)
    {
        assert(block != nullptr);
        m_externalData = block;
    }

    inline bool is_internally_allocated() const
    {
        return m_externalData == nullptr;
    }

    inline uint8_t* get()
    {
        return is_internally_allocated() ? &m_internalData[0] : m_externalData ;
    }
};

// Possible ways a message body can be sent/received.
enum msg_body_type
{
    no_body,
    content_length_chunked,
    transfer_encoding_chunked
};

// Additional information necessary to track a WinHTTP request.
class winhttp_request_context : public request_context
{
public:

    // Factory function to create requests on the heap.
    static std::shared_ptr<request_context> create_request_context(const std::shared_ptr<_http_client_communicator> &client, const http_request &request)
    {
        // With WinHttp we have to pass the request context to the callback through a raw pointer.
        // The lifetime of this object is delete once complete or report_error/report_exception is called.
        auto pContext = new winhttp_request_context(client, request);
        return std::shared_ptr<winhttp_request_context>(pContext, [](winhttp_request_context *){});
    }

    ~winhttp_request_context()
    {
        cleanup();
    }

    void allocate_request_space(_In_opt_ uint8_t *block, size_t length)
    {
        if (block == nullptr)
            m_body_data.allocate_space(length);
        else
            m_body_data.reassign_to(block);
    }

    void allocate_reply_space(_In_opt_ uint8_t *block, size_t length)
    {
        if (block == nullptr)
            m_body_data.allocate_space(length);
        else
            m_body_data.reassign_to(block);
    }

    bool is_externally_allocated() const
    {
        return !m_body_data.is_internally_allocated();
    }

    HINTERNET m_request_handle;

    bool m_proxy_authentication_tried;
    bool m_server_authentication_tried;

    msg_body_type m_bodyType;

    utility::size64_t m_remaining_to_write;

    std::char_traits<uint8_t>::pos_type m_startingPosition;

    // If the user specified that to guarantee data buffering of request data, in case of challenged authentication requests, etc...
    // Then if the request stream buffer doesn't support seeking we need to copy the body chunks as it is sent.
    concurrency::streams::istream m_readStream;
    std::unique_ptr<concurrency::streams::container_buffer<std::vector<uint8_t>>> m_readBufferCopy;
    virtual concurrency::streams::streambuf<uint8_t> _get_readbuffer()
    {
        return m_readStream.streambuf();
    }

    memory_holder m_body_data;

    std::unique_ptr<web::http::details::compression::stream_decompressor> decompressor;

    virtual void cleanup()
    {
        if(m_request_handle != nullptr)
        {
            auto tmp_handle = m_request_handle;
            m_request_handle = nullptr;
            WinHttpCloseHandle(tmp_handle);
        }
    }

protected:

    virtual void finish()
    {
        request_context::finish();
        delete this;
    }

private:

    // Can only create on the heap using factory function.
    winhttp_request_context(const std::shared_ptr<_http_client_communicator> &client, const http_request &request)
        : request_context(client, request),
        m_request_handle(nullptr),
        m_bodyType(no_body),
        m_startingPosition(std::char_traits<uint8_t>::eof()),
        m_body_data(),
        m_remaining_to_write(0),
        m_proxy_authentication_tried(false),
        m_server_authentication_tried(false),
        m_readStream(request.body())
    {
    }
};

static DWORD ChooseAuthScheme( DWORD dwSupportedSchemes )
{
    //  It is the server's responsibility only to accept
    //  authentication schemes that provide a sufficient
    //  level of security to protect the servers resources.
    //
    //  The client is also obligated only to use an authentication
    //  scheme that adequately protects its username and password.
    //
    if( dwSupportedSchemes & WINHTTP_AUTH_SCHEME_NEGOTIATE )
        return WINHTTP_AUTH_SCHEME_NEGOTIATE;
    else if( dwSupportedSchemes & WINHTTP_AUTH_SCHEME_NTLM )
        return WINHTTP_AUTH_SCHEME_NTLM;
    else if( dwSupportedSchemes & WINHTTP_AUTH_SCHEME_PASSPORT )
        return WINHTTP_AUTH_SCHEME_PASSPORT;
    else if( dwSupportedSchemes & WINHTTP_AUTH_SCHEME_DIGEST )
        return WINHTTP_AUTH_SCHEME_DIGEST;
    else if( dwSupportedSchemes & WINHTTP_AUTH_SCHEME_BASIC )
        return WINHTTP_AUTH_SCHEME_BASIC;
    else
        return 0;
}

// WinHTTP client.
class winhttp_client : public _http_client_communicator
{
public:
    winhttp_client(http::uri address, http_client_config client_config)
        : _http_client_communicator(std::move(address), std::move(client_config))
        , m_secure(m_uri.scheme() == _XPLATSTR("https"))
        , m_hSession(nullptr)
        , m_hConnection(nullptr) { }

    winhttp_client(const winhttp_client&) = delete;
    winhttp_client &operator=(const winhttp_client&) = delete;

    // Closes session.
    ~winhttp_client()
    {
        if(m_hConnection != nullptr)
        {
            WinHttpCloseHandle(m_hConnection);
        }

        if(m_hSession != nullptr)
        {
            // Unregister the callback.
            WinHttpSetStatusCallback(
                m_hSession,
                nullptr,
                WINHTTP_CALLBACK_FLAG_ALL_NOTIFICATIONS,
                NULL);

            WinHttpCloseHandle(m_hSession);
        }
    }

    virtual pplx::task<http_response> propagate(http_request request) override
    {
        auto self = std::static_pointer_cast<_http_client_communicator>(shared_from_this());
        auto context = details::winhttp_request_context::create_request_context(self, request);

        // Use a task to externally signal the final result and completion of the task.
        auto result_task = pplx::create_task(context->m_request_completion);

        // Asynchronously send the response with the HTTP client implementation.
        this->async_send_request(context);

        return result_task;
    }

protected:

    unsigned long report_failure(const utility::string_t& errorMessage)
    {
        // Should we log?
        CASABLANCA_UNREFERENCED_PARAMETER(errorMessage);

        return GetLastError();
    }

    // Open session and connection with the server.
    unsigned long open()
    {
        DWORD access_type;
        LPCWSTR proxy_name;
        utility::string_t proxy_str;
        http::uri uri;

        const auto& config = client_config();

        if(config.proxy().is_disabled())
        {
            access_type = WINHTTP_ACCESS_TYPE_NO_PROXY;
            proxy_name = WINHTTP_NO_PROXY_NAME;
        }
        else if(config.proxy().is_default() || config.proxy().is_auto_discovery())
        {
            access_type = WINHTTP_ACCESS_TYPE_DEFAULT_PROXY;
            proxy_name = WINHTTP_NO_PROXY_NAME;
        }
        else
        {
            _ASSERTE(config.proxy().is_specified());
            access_type = WINHTTP_ACCESS_TYPE_NAMED_PROXY;
            // WinHttpOpen cannot handle trailing slash in the name, so here is some string gymnastics to keep WinHttpOpen happy
            // proxy_str is intentionally declared at the function level to avoid pointing to the string in the destructed object
            uri = config.proxy().address();
            if(uri.is_port_default())
            {
                proxy_name = uri.host().c_str();
            }
            else
            {
                if (uri.port() > 0)
                {
                    utility::ostringstream_t ss;
                    ss.imbue(std::locale::classic());
                    ss << uri.host() << _XPLATSTR(":") << uri.port();
                    proxy_str = ss.str();
                }
                else
                {
                    proxy_str = uri.host();
                }
                proxy_name = proxy_str.c_str();
            }
        }

        // Open session.
        m_hSession = WinHttpOpen(
            NULL,
            access_type,
            proxy_name,
            WINHTTP_NO_PROXY_BYPASS,
            WINHTTP_FLAG_ASYNC);
        if(!m_hSession)
        {
            return report_failure(_XPLATSTR("Error opening session"));
        }

        // Set timeouts.
        int milliseconds = static_cast<int>(config.timeout<std::chrono::milliseconds>().count());
        milliseconds = std::max<decltype(milliseconds)>(milliseconds, 1);
        if (!WinHttpSetTimeouts(m_hSession,
            milliseconds,
            milliseconds,
            milliseconds,
            milliseconds))
        {
            return report_failure(_XPLATSTR("Error setting timeouts"));
        }

        if(config.guarantee_order())
        {
            // Set max connection to use per server to 1.
            DWORD maxConnections = 1;
            if(!WinHttpSetOption(m_hSession, WINHTTP_OPTION_MAX_CONNS_PER_SERVER, &maxConnections, sizeof(maxConnections)))
            {
                return report_failure(_XPLATSTR("Error setting options"));
            }
        }

#if 0 // Work in progress. Enable this to support server certificate revocation check
        if( m_secure )
        {
            DWORD dwEnableSSLRevocOpt = WINHTTP_ENABLE_SSL_REVOCATION;
            if(!WinHttpSetOption(m_hSession, WINHTTP_OPTION_ENABLE_FEATURE, &dwEnableSSLRevocOpt, sizeof(dwEnableSSLRevocOpt)))
            {
                DWORD dwError = GetLastError(); dwError;
                return report_failure(U("Error enabling SSL revocation check"));
            }
        }
#endif
<<<<<<< HEAD
		//Enable TLS 1.1 and 1.2
        HRESULT result(S_OK);
        BOOL win32_result(FALSE);
        
        DWORD secure_protocols(WINHTTP_FLAG_SECURE_PROTOCOL_SSL3 | WINHTTP_FLAG_SECURE_PROTOCOL_TLS1 | WINHTTP_FLAG_SECURE_PROTOCOL_TLS1_1 | WINHTTP_FLAG_SECURE_PROTOCOL_TLS1_2);
        win32_result = ::WinHttpSetOption(m_hSession, WINHTTP_OPTION_SECURE_PROTOCOLS, &secure_protocols, sizeof(secure_protocols));
        if(FALSE == win32_result){ result = HRESULT_FROM_WIN32(::GetLastError()); }
=======

		try
		{
			client_config().invoke_nativesessionhandle_options(m_hSession);
		}
		catch (...)
		{
			return report_failure(_XPLATSTR("Error in session handle callback"));
		}
>>>>>>> a6366cdf

        // Register asynchronous callback.
        if(WINHTTP_INVALID_STATUS_CALLBACK == WinHttpSetStatusCallback(
            m_hSession,
            &winhttp_client::completion_callback,
            WINHTTP_CALLBACK_FLAG_ALL_COMPLETIONS | WINHTTP_CALLBACK_FLAG_HANDLES,
            0))
        {
            return report_failure(_XPLATSTR("Error registering callback"));
        }

        // Open connection.
        unsigned int port = m_uri.is_port_default() ? (m_secure ? INTERNET_DEFAULT_HTTPS_PORT : INTERNET_DEFAULT_HTTP_PORT) : m_uri.port();
        m_hConnection = WinHttpConnect(
            m_hSession,
            m_uri.host().c_str(),
            (INTERNET_PORT)port,
            0);

        if(m_hConnection == nullptr)
        {
            return report_failure(_XPLATSTR("Error opening connection"));
        }

        return S_OK;
    }

    // Start sending request.
    void send_request(_In_ const std::shared_ptr<request_context> &request)
    {
        http_request &msg = request->m_request;
        winhttp_request_context * winhttp_context = static_cast<winhttp_request_context *>(request.get());

        WINHTTP_PROXY_INFO info;
        bool proxy_info_required = false;

        if( client_config().proxy().is_auto_discovery() )
        {
            WINHTTP_AUTOPROXY_OPTIONS autoproxy_options;
            memset( &autoproxy_options, 0, sizeof(WINHTTP_AUTOPROXY_OPTIONS) );
            memset( &info, 0, sizeof(WINHTTP_PROXY_INFO) );

            autoproxy_options.dwFlags = WINHTTP_AUTOPROXY_AUTO_DETECT;
            autoproxy_options.dwAutoDetectFlags = WINHTTP_AUTO_DETECT_TYPE_DHCP | WINHTTP_AUTO_DETECT_TYPE_DNS_A;
            autoproxy_options.fAutoLogonIfChallenged = TRUE;

            auto result = WinHttpGetProxyForUrl(
                m_hSession,
                m_uri.to_string().c_str(),
                &autoproxy_options,
                &info );
            if(result)
            {
                proxy_info_required = true;
            }
            else
            {
                // Failure to download the auto-configuration script is not fatal. Fall back to the default proxy.
            }
        }

        // Need to form uri path, query, and fragment for this request.
        // Make sure to keep any path that was specified with the uri when the http_client was created.
        const utility::string_t encoded_resource = http::uri_builder(m_uri).append(msg.relative_uri()).to_uri().resource().to_string();

        // Open the request.
        winhttp_context->m_request_handle = WinHttpOpenRequest(
            m_hConnection,
            msg.method().c_str(),
            encoded_resource.c_str(),
            nullptr,
            WINHTTP_NO_REFERER,
            WINHTTP_DEFAULT_ACCEPT_TYPES,
            WINHTTP_FLAG_ESCAPE_DISABLE | (m_secure ? WINHTTP_FLAG_SECURE : 0));
        if(winhttp_context->m_request_handle == nullptr)
        {
            auto errorCode = GetLastError();
            request->report_error(errorCode, build_error_msg(errorCode, "WinHttpOpenRequest"));
            return;
        }

        if(proxy_info_required)
        {
            auto result = WinHttpSetOption(
                winhttp_context->m_request_handle,
                WINHTTP_OPTION_PROXY,
                &info,
                sizeof(WINHTTP_PROXY_INFO) );
            if(!result)
            {
                auto errorCode = GetLastError();
                request->report_error(errorCode, build_error_msg(errorCode, "Setting proxy options"));
                return;
            }
        }

        // If credentials are specified, use autologon policy: WINHTTP_AUTOLOGON_SECURITY_LEVEL_HIGH
        //    => default credentials are not used.
        // Else, the default autologon policy WINHTTP_AUTOLOGON_SECURITY_LEVEL_MEDIUM will be used.
        if (client_config().credentials().is_set())
        {
            DWORD data = WINHTTP_AUTOLOGON_SECURITY_LEVEL_HIGH;

            auto result = WinHttpSetOption(
                winhttp_context->m_request_handle,
                WINHTTP_OPTION_AUTOLOGON_POLICY,
                &data,
                sizeof(data));
            if(!result)
            {
                auto errorCode = GetLastError();
                request->report_error(errorCode, build_error_msg(errorCode, "Setting autologon policy to WINHTTP_AUTOLOGON_SECURITY_LEVEL_HIGH"));
                return;
            }
        }

        // Check to turn off server certificate verification.
        if(!client_config().validate_certificates())
        {
            DWORD data = SECURITY_FLAG_IGNORE_UNKNOWN_CA
                | SECURITY_FLAG_IGNORE_CERT_DATE_INVALID
                | SECURITY_FLAG_IGNORE_CERT_CN_INVALID
                | SECURITY_FLAG_IGNORE_CERT_WRONG_USAGE;

            auto result = WinHttpSetOption(
                winhttp_context->m_request_handle,
                WINHTTP_OPTION_SECURITY_FLAGS,
                &data,
                sizeof(data));
            if(!result)
            {
                auto errorCode = GetLastError();
                request->report_error(errorCode, build_error_msg(errorCode, "Setting ignore server certificate verification"));
                return;
            }
        }

        const size_t content_length = msg._get_impl()->_get_content_length();
        if (content_length > 0)
        {
            if ( msg.method() == http::methods::GET || msg.method() == http::methods::HEAD )
            {
                request->report_exception(http_exception(get_with_body_err_msg));
                return;
            }

            // There is a request body that needs to be transferred.
            if (content_length == std::numeric_limits<size_t>::max())
            {
                // The content length is unknown and the application set a stream. This is an
                // indication that we will use transfer encoding chunked.
                winhttp_context->m_bodyType = transfer_encoding_chunked;
            }
            else
            {
                // While we won't be transfer-encoding the data, we will write it in portions.
                winhttp_context->m_bodyType = content_length_chunked;
                winhttp_context->m_remaining_to_write = content_length;
            }
        }

        if(web::http::details::compression::stream_decompressor::is_supported() && client_config().request_compressed_response())
        {
            msg.headers().add(web::http::header_names::accept_encoding, U("deflate, gzip"));
        }

        // Add headers.
        if(!msg.headers().empty())
        {
            const utility::string_t flattened_headers = web::http::details::flatten_http_headers(msg.headers());
            if(!WinHttpAddRequestHeaders(
                winhttp_context->m_request_handle,
                flattened_headers.c_str(),
                static_cast<DWORD>(flattened_headers.length()),
                WINHTTP_ADDREQ_FLAG_ADD))
            {
                auto errorCode = GetLastError();
                request->report_error(errorCode, build_error_msg(errorCode, "WinHttpAddRequestHeaders"));
                return;
            }
        }

        // Register for notification on cancellation to abort this request.
        if(msg._cancellation_token() != pplx::cancellation_token::none())
        {
            // cancellation callback is unregistered when request is completed.
            winhttp_context->m_cancellationRegistration = msg._cancellation_token().register_callback([winhttp_context]()
            {
                // Call the WinHttpSendRequest API after WinHttpCloseHandle will give invalid handle error and we throw this exception.
                // Call the cleanup to make the m_request_handle as nullptr, otherwise, Application Verifier will give AV exception on m_request_handle.
                winhttp_context->cleanup();
            });
        }

        // Call the callback function of user customized options.
        try
        {
            client_config().invoke_nativehandle_options(winhttp_context->m_request_handle);
        }
        catch (...)
        {
            request->report_exception(std::current_exception());
            return;
        }

        // Only need to cache the request body if user specified and the request stream doesn't support seeking.
        if (winhttp_context->m_bodyType != no_body && client_config().buffer_request() && !winhttp_context->_get_readbuffer().can_seek())
        {
            winhttp_context->m_readBufferCopy = ::utility::details::make_unique<::concurrency::streams::container_buffer<std::vector<uint8_t>>>();
        }

        _start_request_send(winhttp_context, content_length);

        return;
    }

private:

    void _start_request_send(_In_ winhttp_request_context * winhttp_context, size_t content_length)
    {
        if (winhttp_context->m_bodyType == no_body)
        {
            if(!WinHttpSendRequest(
                winhttp_context->m_request_handle,
                WINHTTP_NO_ADDITIONAL_HEADERS,
                0,
                nullptr,
                0,
                0,
                (DWORD_PTR)winhttp_context))
            {
                auto errorCode = GetLastError();
                winhttp_context->report_error(errorCode, build_error_msg(errorCode, "WinHttpSendRequest"));
            }

            return;
        }

        // Capture the current read position of the stream.
        auto rbuf = winhttp_context->_get_readbuffer();

        // Record starting position in case request is challenged for authorization
        // and needs to seek back to where reading is started from.
        winhttp_context->m_startingPosition = rbuf.getpos(std::ios_base::in);

        // If we find ourselves here, we either don't know how large the message
        // body is, or it is larger than our threshold.
        if(!WinHttpSendRequest(
            winhttp_context->m_request_handle,
            WINHTTP_NO_ADDITIONAL_HEADERS,
            0,
            nullptr,
            0,
            winhttp_context->m_bodyType == content_length_chunked ? (DWORD)content_length : WINHTTP_IGNORE_REQUEST_TOTAL_LENGTH,
            (DWORD_PTR)winhttp_context))
        {
            auto errorCode = GetLastError();
            winhttp_context->report_error(errorCode, build_error_msg(errorCode, "WinHttpSendRequest chunked"));
        }
    }

    // Helper function to query/read next part of response data from winhttp.
    static void read_next_response_chunk(winhttp_request_context *pContext, DWORD bytesRead, bool firstRead=false)
    {
        const bool defaultChunkSize = pContext->m_http_client->client_config().is_default_chunksize();

        // If user specified a chunk size then read in chunks instead of using query data avaliable.
        if (defaultChunkSize)
        {
            if (!WinHttpQueryDataAvailable(pContext->m_request_handle, nullptr))
            {
                auto errorCode = GetLastError();
                pContext->report_error(errorCode, build_error_msg(errorCode, "WinHttpQueryDataAvaliable"));
            }
        }
        else
        {
            // If bytes read is less than the chunk size this request is done.
            const size_t chunkSize = pContext->m_http_client->client_config().chunksize();
            if (bytesRead < chunkSize && !firstRead)
            {
                pContext->complete_request(pContext->m_downloaded);
            }
            else
            {
                auto writebuf = pContext->_get_writebuffer();
                pContext->allocate_reply_space(writebuf.alloc(chunkSize), chunkSize);

                if (!WinHttpReadData(
                    pContext->m_request_handle,
                    pContext->m_body_data.get(),
                    static_cast<DWORD>(chunkSize),
                    nullptr))
                {
                    auto errorCode = GetLastError();
                    pContext->report_error(errorCode, build_error_msg(errorCode, "WinHttpReadData"));
                }
            }
        }
    }

    static void _transfer_encoding_chunked_write_data(_In_ winhttp_request_context * p_request_context)
    {
        const size_t chunk_size = p_request_context->m_http_client->client_config().chunksize();

        p_request_context->allocate_request_space(nullptr, chunk_size+http::details::chunked_encoding::additional_encoding_space);

        auto after_read = [p_request_context, chunk_size](pplx::task<size_t> op)
        {
            size_t bytes_read;
            try
            {
                bytes_read = op.get();
                // If the read buffer for copying exists then write to it.
                if (p_request_context->m_readBufferCopy)
                {
                    // We have raw memory here writing to a memory stream so it is safe to wait
                    // since it will always be non-blocking.
                    p_request_context->m_readBufferCopy->putn_nocopy(&p_request_context->m_body_data.get()[http::details::chunked_encoding::data_offset], bytes_read).wait();
                }
            }
            catch (...)
            {
                p_request_context->report_exception(std::current_exception());
                return;
            }

            _ASSERTE(bytes_read != static_cast<size_t>(-1));

            size_t offset = http::details::chunked_encoding::add_chunked_delimiters(p_request_context->m_body_data.get(), chunk_size + http::details::chunked_encoding::additional_encoding_space, bytes_read);

            // Stop writing chunks if we reached the end of the stream.
            if (bytes_read == 0)
            {
                p_request_context->m_bodyType = no_body;
                if (p_request_context->m_readBufferCopy)
                {
                    // Move the saved buffer into the read buffer, which now supports seeking.
                    p_request_context->m_readStream = concurrency::streams::container_stream<std::vector<uint8_t>>::open_istream(std::move(p_request_context->m_readBufferCopy->collection()));
                    p_request_context->m_readBufferCopy.reset();
                }
            }

            const auto length = bytes_read + (http::details::chunked_encoding::additional_encoding_space - offset);

            if (!WinHttpWriteData(
                p_request_context->m_request_handle,
                &p_request_context->m_body_data.get()[offset],
                static_cast<DWORD>(length),
                nullptr))
            {
                auto errorCode = GetLastError();
                p_request_context->report_error(errorCode, build_error_msg(errorCode, "WinHttpWriteData"));
            }
        };

        p_request_context->_get_readbuffer().getn(&p_request_context->m_body_data.get()[http::details::chunked_encoding::data_offset], chunk_size).then(after_read);
    }

    static void _multiple_segment_write_data(_In_ winhttp_request_context * p_request_context)
    {
        auto rbuf = p_request_context->_get_readbuffer();
        msl::safeint3::SafeInt<utility::size64_t> safeCount = p_request_context->m_remaining_to_write;
        safeCount = safeCount.Min(p_request_context->m_http_client->client_config().chunksize());

        uint8_t*  block = nullptr;
        size_t length = 0;
        if (rbuf.acquire(block, length))
        {
            if (length == 0)
            {
                // Unexpected end-of-stream.
                if (rbuf.exception() == nullptr)
                {
                    p_request_context->report_error(GetLastError(), _XPLATSTR("Error reading outgoing HTTP body from its stream."));
                }
                else
                {
                    p_request_context->report_exception(rbuf.exception());
                }
                return;
            }

            p_request_context->allocate_request_space(block, length);

            const size_t to_write = safeCount.Min(length);

            // Stop writing chunks after this one if no more data.
            p_request_context->m_remaining_to_write -= to_write;
            if ( p_request_context->m_remaining_to_write == 0 )
            {
                p_request_context->m_bodyType = no_body;
            }

            if( !WinHttpWriteData(
                p_request_context->m_request_handle,
                p_request_context->m_body_data.get(),
                static_cast<DWORD>(to_write),
                nullptr))
            {
                auto errorCode = GetLastError();
                p_request_context->report_error(errorCode, build_error_msg(errorCode, "WinHttpWriteData"));
            }
        }
        else
        {
            p_request_context->allocate_request_space(nullptr, safeCount);

            rbuf.getn(p_request_context->m_body_data.get(), safeCount).then(
                [p_request_context, rbuf](pplx::task<size_t> op)
            {
                size_t read;
                try { read = op.get(); } catch (...)
                {
                    p_request_context->report_exception(std::current_exception());
                    return;
                }
                _ASSERTE(read != static_cast<size_t>(-1));

                if (read == 0)
                {
                    p_request_context->report_exception(http_exception(U("Unexpected end of request body stream encountered before Content-Length met.")));
                    return;
                }

                p_request_context->m_remaining_to_write -= read;

                // Stop writing chunks after this one if no more data.
                if (p_request_context->m_remaining_to_write == 0)
                {
                    p_request_context->m_bodyType = no_body;
                }

                if(!WinHttpWriteData(
                    p_request_context->m_request_handle,
                    p_request_context->m_body_data.get(),
                    static_cast<DWORD>(read),
                    nullptr))
                {
                    auto errorCode = GetLastError();
                    p_request_context->report_error(errorCode, build_error_msg(errorCode, "WinHttpWriteData"));
                }
            });
        }
    }

    // Returns true if we handle successfully and resending the request
    // or false if we fail to handle.
    static bool handle_authentication_failure(
        HINTERNET hRequestHandle,
        _In_ winhttp_request_context * p_request_context,
        _In_ DWORD error = 0)
    {
        http_request & request = p_request_context->m_request;

        _ASSERTE(p_request_context->m_response.status_code() == status_codes::Unauthorized
            || p_request_context->m_response.status_code() == status_codes::ProxyAuthRequired
            || error == ERROR_WINHTTP_RESEND_REQUEST);

        // Check if the saved read position is valid
        auto rdpos = p_request_context->m_startingPosition;
        if (rdpos != static_cast<std::char_traits<uint8_t>::pos_type>(std::char_traits<uint8_t>::eof()))
        {
            // Try to seek back to the saved read position
            auto rbuf = p_request_context->_get_readbuffer();
            if (rbuf.seekpos(rdpos, std::ios::ios_base::in) != rdpos)
            {
                return false;
            }
        }

        //  If we got ERROR_WINHTTP_RESEND_REQUEST, the response header is not available,
        //  we cannot call WinHttpQueryAuthSchemes and WinHttpSetCredentials.
        if (error != ERROR_WINHTTP_RESEND_REQUEST)
        {
            // Obtain the supported and preferred schemes.
            DWORD dwSupportedSchemes;
            DWORD dwFirstScheme;
            DWORD dwAuthTarget;
            if(!WinHttpQueryAuthSchemes(
                hRequestHandle,
                &dwSupportedSchemes,
                &dwFirstScheme,
                &dwAuthTarget))
            {
                // This will return the authentication failure to the user, without reporting fatal errors
                return false;
            }

            DWORD dwSelectedScheme = ChooseAuthScheme(dwSupportedSchemes);
            if(dwSelectedScheme == 0)
            {
                // This will return the authentication failure to the user, without reporting fatal errors
                return false;
            }

            credentials cred;
            if (dwAuthTarget == WINHTTP_AUTH_TARGET_SERVER && !p_request_context->m_server_authentication_tried)
            {
                cred = p_request_context->m_http_client->client_config().credentials();
                p_request_context->m_server_authentication_tried = true;
            }
            else if (dwAuthTarget == WINHTTP_AUTH_TARGET_PROXY && !p_request_context->m_proxy_authentication_tried)
            {
                cred = p_request_context->m_http_client->client_config().proxy().credentials();
                p_request_context->m_proxy_authentication_tried = true;
            }

            // No credentials found so can't resend.
            if (!cred.is_set())
            {
                return false;
            }

            // New scope to ensure plaintext password is cleared as soon as possible.
            {
                auto password = cred._internal_decrypt();
                if (!WinHttpSetCredentials(
                    hRequestHandle,
                    dwAuthTarget,
                    dwSelectedScheme,
                    cred.username().c_str(),
                    password->c_str(),
                    nullptr))
                {
                    return false;
                }
            }
        }

        // Reset the request body type since it might have already started sending.
        const size_t content_length = request._get_impl()->_get_content_length();
        if (content_length > 0)
        {
            // There is a request body that needs to be transferred.
            if (content_length == std::numeric_limits<size_t>::max())
            {
                // The content length is unknown and the application set a stream. This is an
                // indication that we will need to chunk the data.
                p_request_context->m_bodyType = transfer_encoding_chunked;
            }
            else
            {
                // While we won't be transfer-encoding the data, we will write it in portions.
                p_request_context->m_bodyType = content_length_chunked;
                p_request_context->m_remaining_to_write = content_length;
            }
        }
        else
        {
            p_request_context->m_bodyType = no_body;
        }

        // We're good.
        winhttp_client* winclnt = reinterpret_cast<winhttp_client*>(p_request_context->m_http_client.get());
        winclnt->_start_request_send(p_request_context, content_length);

        // We will not complete the request. Instead wait for the response to the request that was resent
        return true;
    }

    // Callback used with WinHTTP to listen for async completions.
    static void CALLBACK completion_callback(
        HINTERNET hRequestHandle,
        DWORD_PTR context,
        DWORD statusCode,
        _In_ void* statusInfo,
        DWORD statusInfoLength)
    {
        CASABLANCA_UNREFERENCED_PARAMETER(statusInfoLength);

        if ( statusCode == WINHTTP_CALLBACK_STATUS_HANDLE_CLOSING )
            return;

        winhttp_request_context * p_request_context = reinterpret_cast<winhttp_request_context *>(context);

        if(p_request_context != nullptr)
        {
            switch (statusCode)
            {
            case WINHTTP_CALLBACK_STATUS_REQUEST_ERROR :
                {
                    WINHTTP_ASYNC_RESULT *error_result = reinterpret_cast<WINHTTP_ASYNC_RESULT *>(statusInfo);
                    const DWORD errorCode = error_result->dwError;

                    //  Some authentication schemes require multiple transactions.
                    //  When ERROR_WINHTTP_RESEND_REQUEST is encountered,
                    //  we should continue to resend the request until a response is received that does not contain a 401 or 407 status code.
                    if (errorCode == ERROR_WINHTTP_RESEND_REQUEST)
                    {
                        bool resending = handle_authentication_failure(hRequestHandle, p_request_context, errorCode);
                        if(resending)
                        {
                            // The request is resending. Wait until we get a new response.
                            return;
                        }
                    }

                    p_request_context->report_error(errorCode, build_error_msg(error_result));
                    break;
                }
            case WINHTTP_CALLBACK_STATUS_SENDREQUEST_COMPLETE :
                {
                    if (!p_request_context->m_request.body())
                    {
                        // Report progress finished uploading with no message body.
                        auto progress = p_request_context->m_request._get_impl()->_progress_handler();
                        if ( progress )
                        {
                            try { (*progress)(message_direction::upload, 0); } catch(...)
                            {
                                p_request_context->report_exception(std::current_exception());
                                return;
                            }
                        }
                    }

                    if ( p_request_context->m_bodyType == transfer_encoding_chunked )
                    {
                        _transfer_encoding_chunked_write_data(p_request_context);
                    }
                    else if ( p_request_context->m_bodyType == content_length_chunked )
                    {
                        _multiple_segment_write_data(p_request_context);
                    }
                    else
                    {
                        if(!WinHttpReceiveResponse(hRequestHandle, nullptr))
                        {
                            auto errorCode = GetLastError();
                            p_request_context->report_error(errorCode, build_error_msg(errorCode, "WinHttpReceiveResponse"));
                        }
                    }
                    break;
                }
            case WINHTTP_CALLBACK_STATUS_WRITE_COMPLETE :
                {
                    DWORD bytesWritten = *((DWORD *)statusInfo);
                    _ASSERTE(statusInfoLength == sizeof(DWORD));

                    if ( bytesWritten > 0 )
                    {
                        auto progress = p_request_context->m_request._get_impl()->_progress_handler();
                        if ( progress )
                        {
                            p_request_context->m_uploaded += bytesWritten;
                            try { (*progress)(message_direction::upload, p_request_context->m_uploaded); } catch(...)
                            {
                                p_request_context->report_exception(std::current_exception());
                                return;
                            }
                        }
                    }

                    if ( p_request_context->is_externally_allocated() )
                    {
                        p_request_context->_get_readbuffer().release(p_request_context->m_body_data.get(), bytesWritten);
                    }

                    if ( p_request_context->m_bodyType == transfer_encoding_chunked )
                    {
                        _transfer_encoding_chunked_write_data(p_request_context);
                    }
                    else if ( p_request_context->m_bodyType == content_length_chunked )
                    {
                        _multiple_segment_write_data(p_request_context);
                    }
                    else
                    {
                        if(!WinHttpReceiveResponse(hRequestHandle, nullptr))
                        {
                            auto errorCode = GetLastError();
                            p_request_context->report_error(errorCode, build_error_msg(errorCode, "WinHttpReceiveResponse"));
                        }
                    }
                    break;
                }
            case WINHTTP_CALLBACK_STATUS_HEADERS_AVAILABLE :
                {
                    // First need to query to see what the headers size is.
                    DWORD headerBufferLength = 0;
                    query_header_length(hRequestHandle, WINHTTP_QUERY_RAW_HEADERS_CRLF, headerBufferLength);

                    // Now allocate buffer for headers and query for them.
                    std::vector<unsigned char> header_raw_buffer;
                    header_raw_buffer.resize(headerBufferLength);
                    utf16char * header_buffer = reinterpret_cast<utf16char *>(&header_raw_buffer[0]);
                    if(!WinHttpQueryHeaders(
                        hRequestHandle,
                        WINHTTP_QUERY_RAW_HEADERS_CRLF,
                        WINHTTP_HEADER_NAME_BY_INDEX,
                        header_buffer,
                        &headerBufferLength,
                        WINHTTP_NO_HEADER_INDEX))
                    {
                        auto errorCode = GetLastError();
                        p_request_context->report_error(errorCode, build_error_msg(errorCode, "WinHttpQueryHeaders"));;
                        return;
                    }

                    http_response & response = p_request_context->m_response;
                    parse_winhttp_headers(hRequestHandle, header_buffer, response);

                    if(response.status_code() == status_codes::Unauthorized /*401*/ ||
                        response.status_code() == status_codes::ProxyAuthRequired /*407*/)
                    {
                        bool resending = handle_authentication_failure(hRequestHandle, p_request_context);
                        if(resending)
                        {
                            // The request was not completed but resent with credentials. Wait until we get a new response
                            return;
                        }
                    }

                    // If the response body is compressed we will read the encoding header and create a decompressor object which will later decompress the body
                    utility::string_t encoding;
                    if (web::http::details::compression::stream_decompressor::is_supported() && response.headers().match(web::http::header_names::content_encoding, encoding))
                    {
                        auto alg = web::http::details::compression::stream_decompressor::to_compression_algorithm(encoding);

                        if (alg != web::http::details::compression::compression_algorithm::invalid)
                        {
                            p_request_context->decompressor = std::make_unique<web::http::details::compression::stream_decompressor>(alg);
                        }
                        else
                        {
                            utility::string_t error = U("Unsupported compression algorithm in the Content Encoding header: ");
                            error += encoding;
                            p_request_context->report_exception(http_exception(error));
                        }
                    }

                    // Signal that the headers are available.
                    p_request_context->complete_headers();

                    // If the method was 'HEAD,' the body of the message is by definition empty. No need to
                    // read it. Any headers that suggest the presence of a body can safely be ignored.
                    if (p_request_context->m_request.method() == methods::HEAD )
                    {
                        p_request_context->allocate_request_space(nullptr, 0);
                        p_request_context->complete_request(0);
                        return;
                    }

                    // HTTP Specification states:
                    // If a message is received with both a Transfer-Encoding header field
                    // and a Content-Length header field, the latter MUST be ignored.
                    // If none of them is specified, the message length should be determined by the server closing the connection.
                    // http://www.w3.org/Protocols/rfc2616/rfc2616-sec4.html#sec4.4

                    read_next_response_chunk(p_request_context, 0, true);
                    break;
                }
            case WINHTTP_CALLBACK_STATUS_DATA_AVAILABLE :
                {
                    // Status information contains pointer to DWORD containing number of bytes available.
                    const DWORD num_bytes = *(PDWORD)statusInfo;

                    if(num_bytes > 0)
                    {
                        if (p_request_context->decompressor)
                        {
                            // Decompression is too slow to reliably do on this callback. Therefore we need to store it now in order to decompress it at a later stage in the flow.
                            // However, we want to eventually use the writebuf to store the decompressed body. Therefore we'll store the compressed body as an internal allocation in the request_context
                            p_request_context->allocate_reply_space(nullptr, num_bytes);
                        }
                        else
                        {
                            auto writebuf = p_request_context->_get_writebuffer();
                            p_request_context->allocate_reply_space(writebuf.alloc(num_bytes), num_bytes);
                        }

                        // Read in body all at once.
                        if(!WinHttpReadData(
                            hRequestHandle,
                            p_request_context->m_body_data.get(),
                            num_bytes,
                            nullptr))
                        {
                            auto errorCode = GetLastError();
                            p_request_context->report_error(errorCode, build_error_msg(errorCode, "WinHttpReadData"));
                        }
                    }
                    else
                    {
                        // No more data available, complete the request.
                        auto progress = p_request_context->m_request._get_impl()->_progress_handler();
                        if (progress)
                        {
                            try { (*progress)(message_direction::download, p_request_context->m_downloaded); }
                            catch (...)
                            {
                                p_request_context->report_exception(std::current_exception());
                                return;
                            }
                        }

                        p_request_context->complete_request(p_request_context->m_downloaded);
                    }
                    break;
                }
            case WINHTTP_CALLBACK_STATUS_READ_COMPLETE :
                {
                    // Status information length contains the number of bytes read.
                    DWORD bytesRead = statusInfoLength;

                    // Report progress about downloaded bytes.
                    auto progress = p_request_context->m_request._get_impl()->_progress_handler();
                    p_request_context->m_downloaded += statusInfoLength;
                    if (progress)
                    {
                        try { (*progress)(message_direction::download, p_request_context->m_downloaded); }
                        catch (...)
                        {
                            p_request_context->report_exception(std::current_exception());
                            return;
                        }
                    }

                    // If no bytes have been read, then this is the end of the response.
                    if (bytesRead == 0)
                    {
                        p_request_context->complete_request(p_request_context->m_downloaded);
                        break;
                    }

                    auto writebuf = p_request_context->_get_writebuffer();

                    // If we have compressed data it is stored in the local allocation of the p_request_context. We will store the decompressed buffer in the external allocation of the p_request_context.
                    if (p_request_context->decompressor)
                    {
                        web::http::details::compression::data_buffer decompressed = p_request_context->decompressor->decompress(p_request_context->m_body_data.get(), bytesRead);

                        if (p_request_context->decompressor->has_error())
                        {
                            p_request_context->report_exception(std::runtime_error("Failed to decompress the response body"));
                            return;
                        }

                        // We've decompressed this chunk of the body, need to now store it in the writebuffer.
                        auto decompressed_size = decompressed.size();

                        if (decompressed_size > 0)
                        {
                            auto p = writebuf.alloc(decompressed_size);
                            p_request_context->allocate_reply_space(p, decompressed_size);
                            std::memcpy(p_request_context->m_body_data.get(), &decompressed[0], decompressed_size);
                        }
                        // Note, some servers seem to send a first chunk of body data that decompresses to nothing but initializes the zlib decryption state. This produces no decompressed output.
                        // Subsequent chunks will then begin emmiting decompressed body data.

                        bytesRead = static_cast<DWORD>(decompressed_size);
                    }

                    // If the data was allocated directly from the buffer then commit, otherwise we still
                    // need to write to the response stream buffer.
                    if (p_request_context->is_externally_allocated())
                    {
                        writebuf.commit(bytesRead);
                        read_next_response_chunk(p_request_context, bytesRead);
                    }
                    else
                    {
                        writebuf.putn_nocopy(p_request_context->m_body_data.get(), bytesRead).then(
                            [hRequestHandle, p_request_context, bytesRead] (pplx::task<size_t> op)
                        {
                            size_t written = 0;
                            try { written = op.get(); }
                            catch (...)
                            {
                                p_request_context->report_exception(std::current_exception());
                                return;
                            }

                            // If we couldn't write everything, it's time to exit.
                            if (written != bytesRead)
                            {
                                p_request_context->report_exception(std::runtime_error("response stream unexpectedly failed to write the requested number of bytes"));
                                return;
                            }

                            read_next_response_chunk(p_request_context, bytesRead);
                        });
                    }
                    break;
                }
            }
        }
    }

    // WinHTTP session and connection
    HINTERNET m_hSession;
    HINTERNET m_hConnection;
    bool      m_secure;
};

std::shared_ptr<_http_client_communicator> create_platform_final_pipeline_stage(uri&& base_uri, http_client_config&& client_config)
{
    return std::make_shared<details::winhttp_client>(std::move(base_uri), std::move(client_config));
}

}}}}<|MERGE_RESOLUTION|>--- conflicted
+++ resolved
@@ -448,25 +448,22 @@
             }
         }
 #endif
-<<<<<<< HEAD
-		//Enable TLS 1.1 and 1.2
+        //Enable TLS 1.1 and 1.2
         HRESULT result(S_OK);
         BOOL win32_result(FALSE);
         
         DWORD secure_protocols(WINHTTP_FLAG_SECURE_PROTOCOL_SSL3 | WINHTTP_FLAG_SECURE_PROTOCOL_TLS1 | WINHTTP_FLAG_SECURE_PROTOCOL_TLS1_1 | WINHTTP_FLAG_SECURE_PROTOCOL_TLS1_2);
         win32_result = ::WinHttpSetOption(m_hSession, WINHTTP_OPTION_SECURE_PROTOCOLS, &secure_protocols, sizeof(secure_protocols));
         if(FALSE == win32_result){ result = HRESULT_FROM_WIN32(::GetLastError()); }
-=======
-
-		try
-		{
-			client_config().invoke_nativesessionhandle_options(m_hSession);
-		}
-		catch (...)
-		{
-			return report_failure(_XPLATSTR("Error in session handle callback"));
-		}
->>>>>>> a6366cdf
+
+        try
+        {
+            client_config().invoke_nativesessionhandle_options(m_hSession);
+        }
+        catch (...)
+        {
+            return report_failure(_XPLATSTR("Error in session handle callback"));
+        }
 
         // Register asynchronous callback.
         if(WINHTTP_INVALID_STATUS_CALLBACK == WinHttpSetStatusCallback(
