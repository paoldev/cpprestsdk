--- conflicted
+++ resolved
@@ -301,11 +301,7 @@
         return 0;
 }
 
-<<<<<<< HEAD
 // Small RAII helper to ensure that the fields of this struct are always
-=======
-// Small RAII helpers to ensure that the fields of these structs are always
->>>>>>> eb108ada
 // properly freed.
 struct proxy_info : WINHTTP_PROXY_INFO
 {
@@ -323,8 +319,6 @@
     }
 };
 
-<<<<<<< HEAD
-=======
 struct ie_proxy_config : WINHTTP_CURRENT_USER_IE_PROXY_CONFIG
 {
   ie_proxy_config()
@@ -343,7 +337,6 @@
   }
 };
 
->>>>>>> eb108ada
 // WinHTTP client.
 class winhttp_client : public _http_client_communicator
 {
@@ -412,7 +405,6 @@
         DWORD access_type;
         LPCWSTR proxy_name;
         LPCWSTR proxy_bypass = WINHTTP_NO_PROXY_BYPASS;
-        utility::string_t proxy_str;
         http::uri uri;
 
         const auto& config = client_config();
@@ -422,11 +414,17 @@
             access_type = WINHTTP_ACCESS_TYPE_NO_PROXY;
             proxy_name = WINHTTP_NO_PROXY_NAME;
         }
-        else if(config.proxy().is_default())
+        else if(config.proxy().is_default() || config.proxy().is_auto_discovery())
         {
             // Use the default WinHTTP proxy by default.
             access_type = WINHTTP_ACCESS_TYPE_DEFAULT_PROXY;
             proxy_name = WINHTTP_NO_PROXY_NAME;
+
+#ifndef CPPREST_TARGET_XP
+            if (IsWindows8Point1OrGreater())
+            {
+                access_type = WINHTTP_ACCESS_TYPE_AUTOMATIC_PROXY;
+            }
 
             // However, if it is not configured...
             proxy_info proxyDefault;
@@ -460,51 +458,12 @@
                     }
                 }
             }
-        }
-        else if(config.proxy().is_auto_discovery())
-        {
-            access_type = WINHTTP_ACCESS_TYPE_DEFAULT_PROXY;
-            proxy_name = WINHTTP_NO_PROXY_NAME;
-<<<<<<< HEAD
-#ifndef CPPREST_TARGET_XP
-            if(IsWindows8Point1OrGreater())
-            {
-                access_type = WINHTTP_ACCESS_TYPE_AUTOMATIC_PROXY;
-            }
-            else
-            {
-                struct raii_ie_proxy_config : WINHTTP_CURRENT_USER_IE_PROXY_CONFIG
-                {
-                    raii_ie_proxy_config()
-                    {
-                        memset(this, 0, sizeof(WINHTTP_CURRENT_USER_IE_PROXY_CONFIG));
-                    }
-
-                    ~raii_ie_proxy_config()
-                    {
-                        if (lpszProxy)
-                            ::GlobalFree(lpszProxy);
-                        if (lpszProxyBypass)
-                            ::GlobalFree(lpszProxyBypass);
-                        if (lpszAutoConfigUrl)
-                            ::GlobalFree(lpszAutoConfigUrl);
-                    }
-                };
-
-                raii_ie_proxy_config proxyInfo;
-                BOOL result = WinHttpGetIEProxyConfigForCurrentUser(&proxyInfo);
-                if (result && proxyInfo.lpszProxy != nullptr)
-                {
-                    access_type = WINHTTP_ACCESS_TYPE_NAMED_PROXY;
-                    proxy_str = proxyInfo.lpszProxy;
-                    proxy_name = proxy_str.c_str();
-                }
-            }
 #endif
-=======
-
-            m_proxy_auto_config = true;
->>>>>>> eb108ada
+
+            if (config.proxy().is_auto_discovery())
+            {
+                m_proxy_auto_config = true;
+            }
         }
         else
         {
@@ -519,6 +478,7 @@
             }
             else
             {
+                utility::string_t proxy_str;
                 if (uri.port() > 0)
                 {
                     utility::ostringstream_t ss;
