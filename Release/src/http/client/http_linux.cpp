/***
* ==++==
*
* Copyright (c) Microsoft Corporation. All rights reserved. 
* Licensed under the Apache License, Version 2.0 (the "License");
* you may not use this file except in compliance with the License.
* You may obtain a copy of the License at
* http://www.apache.org/licenses/LICENSE-2.0
*
* Unless required by applicable law or agreed to in writing, software
* distributed under the License is distributed on an "AS IS" BASIS,
* WITHOUT WARRANTIES OR CONDITIONS OF ANY KIND, either express or implied.
* See the License for the specific language governing permissions and
* limitations under the License.
*
* ==--==
* =+=+=+=+=+=+=+=+=+=+=+=+=+=+=+=+=+=+=+=+=+=+=+=+=+=+=+=+=+=+=+=+=+=+=+=+=+=+=+=+=+=+=+=+=+=+=+=+=+=+=+=+=+=+=+=+
*
* http_linux.cpp
*
* HTTP Library: Client-side APIs.
* 
* This file contains the implementation for Linux
*
* For the latest on this and related APIs, please see http://casablanca.codeplex.com.
*
* =-=-=-=-=-=-=-=-=-=-=-=-=-=-=-=-=-=-=-=-=-=-=-=-=-=-=-=-=-=-=-=-=-=-=-=-=-=-=-=-=-=-=-=-=-=-=-=-=-=-=-=-=-=-=-=-
****/

#include "stdafx.h"

#include "cpprest/http_client_impl.h"
#include <limits>
#include <unordered_set>

using boost::asio::ip::tcp;

namespace web { namespace http
{
    namespace client
    {
        namespace details
        {
            enum class httpclient_errorcode_context
            {
                none = 0,
                connect,
                handshake,
                writeheader,
                writebody,
                readheader,
                readbody,
                close
            };

            class linux_connection_pool;
            class linux_connection : public std::enable_shared_from_this<linux_connection>
            {
                friend class linux_connection_pool;
            public:
                linux_connection(std::weak_ptr<linux_connection_pool> pool_weak, boost::asio::io_service& io_service) :
                    m_socket(io_service),
                    m_pool_timer(io_service),
                    m_pool_weak(pool_weak),
                    m_is_reused(false),
                    m_keep_alive(true)
                {}

                void handle_pool_timer(const boost::system::error_code& ec);

<<<<<<< HEAD
                bool close(bool cancel_timer)
                {
                    if (cancel_timer)
                    {
                        m_pool_timer.cancel();
                    }
                    m_keep_alive = false;
                    boost::system::error_code error;
                    m_socket.shutdown(tcp::socket::shutdown_both, error);
                    m_socket.close(error);
                    return !error;
                }

                bool cancel()
                {
                    boost::system::error_code error;
                    m_socket.cancel(error);
                    return !error;
                }

                template <typename TimeoutHandler>
                void start_pool_timer(int timeout_secs, TimeoutHandler handler)
                {
                    m_pool_timer.expires_from_now(boost::posix_time::milliseconds(timeout_secs * 1000));
                    m_pool_timer.async_wait(handler);
                }

                void start_reuse()
                {
                    m_pool_timer.cancel();
                    m_is_reused = true;
                }

                bool is_reused() const { return m_is_reused; }

                bool keep_alive() const { return m_keep_alive; }
                void set_keep_alive(bool keep_alive) { m_keep_alive = keep_alive; }

                tcp::socket& socket() { return m_socket; }

            private:
=======
                tcp::socket& get_socket()
                {
                    return m_socket;
                }
                
                bool is_reused()
                {
                    return m_is_reused;
                }

            private:
                std::weak_ptr<linux_connection_pool> m_pool_weak;
>>>>>>> 5a85cea4
                tcp::socket m_socket;
                boost::asio::deadline_timer m_pool_timer;
                std::weak_ptr<linux_connection_pool> m_pool_weak;
                bool m_is_reused;
<<<<<<< HEAD
                bool m_keep_alive;
=======
>>>>>>> 5a85cea4
            };

            class linux_connection_pool : public std::enable_shared_from_this<linux_connection_pool>
            {
            public:

                linux_connection_pool(boost::asio::io_service& io_service, utility::seconds idle_timeout) :
                    m_io_service(io_service),
                    m_timeout_secs(static_cast<int>(idle_timeout.count()))
                {}

                ~linux_connection_pool()
                {
                    std::lock_guard<std::mutex> lock(m_connections_mutex);
                    // Close all connections. This happens when linux_client is destroyed because
                    // it only has shared_ptr reference to pool. Connections use weak_ptr instead.
                    for (auto& connection : m_connections)
                    {
                        connection->close(true);
                    }
                }

                void release(std::shared_ptr<linux_connection> connection)
                {
                    if (connection->keep_alive() && (m_timeout_secs > 0))
                    {
                        connection->cancel();
                        // Remove idle connections from pool after timeout.
                        connection->start_pool_timer(m_timeout_secs, boost::bind(&linux_connection::handle_pool_timer, connection, boost::asio::placeholders::error));

                        {
                            std::lock_guard<std::mutex> lock(m_connections_mutex);
                            m_connections.insert(connection);
                        }
                    }
                    else
                    {
                        // Connection is not returned to pool => will be destroyed.
                        connection->close(false);
                    }
                }

                std::shared_ptr<linux_connection> obtain()
                {
                    if (is_pool_empty())
                    {
                        // No connections in pool => create new connection instance.
                        // shared_from_this() is only to create a weak_ptr to pool.
                        return std::make_shared<linux_connection>(shared_from_this(), m_io_service);
                    }
                    else
                    {
                        // Reuse connection from pool.
                        auto connection(get_head());
                        connection->start_reuse();
                        return connection;
                    }
                }

                void remove(std::shared_ptr<linux_connection> connection)
                {
                    std::lock_guard<std::mutex> lock(m_connections_mutex);
                    m_connections.erase(connection);
                }

            private:
                bool is_pool_empty()
                {
                    std::lock_guard<std::mutex> lock(m_connections_mutex);
                    return m_connections.empty();
                }

                std::shared_ptr<linux_connection> get_head()
                {
                    std::lock_guard<std::mutex> lock(m_connections_mutex);
                    auto connection(*m_connections.begin());
                    m_connections.erase(m_connections.begin());
                    return connection;
                }

                boost::asio::io_service& m_io_service;
                const int m_timeout_secs;
                std::unordered_set<std::shared_ptr<linux_connection> > m_connections;
                std::mutex m_connections_mutex;
            };

            class linux_client_request_context : public request_context
            {
            public:
                static std::shared_ptr<request_context> create_request_context(std::shared_ptr<_http_client_communicator> &client, http_request &request);

                void report_error(const utility::string_t &message, boost::system::error_code ec, httpclient_errorcode_context context = httpclient_errorcode_context::none)
                {
                    // By default, errorcodeValue don't need to converted
                    long errorcodeValue = ec.value();

                    // map timer cancellation to time_out
                    if (ec == boost::system::errc::operation_canceled && m_timedout)
                    {
                        errorcodeValue = make_error_code(std::errc::timed_out).value();
                    }
                    else
                    {
                        // We need to correct inaccurate ASIO error code base on context information
                        switch (context)
                        {
                        case httpclient_errorcode_context::writeheader:
                            if (ec == boost::system::errc::broken_pipe)
                            {
                                errorcodeValue = make_error_code(std::errc::host_unreachable).value();
                            }
                            break;
                        case httpclient_errorcode_context::connect:
                            if (ec == boost::system::errc::connection_refused)
                            {
                                errorcodeValue = make_error_code(std::errc::host_unreachable).value();
                            }
                            break;
                        case httpclient_errorcode_context::readheader:
                            if (ec.default_error_condition().value() == boost::system::errc::no_such_file_or_directory) // bug in boost error_code mapping
                            {
                                errorcodeValue = make_error_code(std::errc::connection_aborted).value();
                            }
                            break;
                        default:
                            break;
                        }
                    }
                    request_context::report_error(errorcodeValue, message);
                }
                
                void set_timer(const int secs)
                {
                    m_timeout_timer.expires_from_now(boost::posix_time::milliseconds(secs * 1000));
                    m_timeout_timer.async_wait(boost::bind(&linux_client_request_context::handle_timeout_timer, this, boost::asio::placeholders::error));
                }
                
                void reset_timer(const int secs)
                {
                    if (m_timeout_timer.expires_from_now(boost::posix_time::milliseconds(secs * 1000)) > 0)
                    {
                        m_timeout_timer.async_wait(boost::bind(&linux_client_request_context::handle_timeout_timer, this, boost::asio::placeholders::error));
                    }
                }
                
                std::shared_ptr<linux_connection> m_connection;
                std::unique_ptr<boost::asio::ssl::stream<tcp::socket &> > m_ssl_stream;
                size_t m_known_size;
                size_t m_current_size;
                bool m_needChunked;
                bool m_timedout;
                boost::asio::streambuf m_body_buf;
                boost::asio::deadline_timer m_timeout_timer;

                ~linux_client_request_context();

                void handle_timeout_timer(const boost::system::error_code& ec)
                {
                    if (!ec)
                    {
                        m_timedout = true;
<<<<<<< HEAD
                        if (!m_connection->cancel())
=======

                        boost::system::error_code error;
                        m_connection->get_socket().cancel(error);
                        if (error)
>>>>>>> 5a85cea4
                        {
                            report_error("Failed to cancel the socket", boost::system::error_code());
                        }
                    }
                }

                linux_client_request_context(std::shared_ptr<_http_client_communicator> &client, http_request request, std::shared_ptr<linux_connection> connection);

            protected:
                virtual void cleanup()
                {
                    delete this;
                }
            };

            class linux_client : public _http_client_communicator, public std::enable_shared_from_this<linux_client>
            {
            public:

                linux_client(http::uri address, http_client_config client_config)
                    : _http_client_communicator(std::move(address), client_config)
                    , m_resolver(crossplat::threadpool::shared_instance().service())
                    , m_io_service(crossplat::threadpool::shared_instance().service())
                    , m_pool(std::make_shared<linux_connection_pool>(crossplat::threadpool::shared_instance().service(), client_config.timeout()))
                {}

                unsigned long open()
                {
                    return 0;
                }

                void send_request(std::shared_ptr<request_context> request_ctx)
                {
                    if (request_ctx->m_request._cancellation_token().is_canceled())
                    {
                        request_ctx->report_error(make_error_code(std::errc::operation_canceled).value(), "Request cancelled by user.");
                        return;
                    }

                    auto ctx = std::static_pointer_cast<linux_client_request_context>(request_ctx);

                    if (m_uri.scheme() == "https")
                    {
                        boost::asio::ssl::context context(boost::asio::ssl::context::sslv23);
                        context.set_default_verify_paths();
<<<<<<< HEAD
                        ctx->m_ssl_stream.reset(new boost::asio::ssl::stream<boost::asio::ip::tcp::socket &>(ctx->m_connection->socket(), context));
=======
                        ctx->m_ssl_stream.reset(new boost::asio::ssl::stream<boost::asio::ip::tcp::socket &>(ctx->m_connection->get_socket(), context));
>>>>>>> 5a85cea4
                    }

                    auto encoded_resource = uri_builder(m_uri).append(ctx->m_request.relative_uri()).to_uri().resource().to_string();
                    if (encoded_resource == "")
                    {
                        encoded_resource = "/";
                    }

                    const auto &method = ctx->m_request.method();

                    // stop injection of headers via method
                    // resource should be ok, since it's been encoded
                    // and host won't resolve
                    if (!validate_method(method))
                    {
                        ctx->report_exception(http_exception("The method string is invalid."));
                        return;
                    }

                    const auto &host = m_uri.host();
                    std::ostream request_stream(&ctx->m_body_buf);

                    request_stream << method << " " << encoded_resource << " " << "HTTP/1.1" << CRLF << "Host: " << host;

                    int port = m_uri.port();
                    if (m_uri.is_port_default())
                    {
                        port = (ctx->m_ssl_stream ? 443 : 80);
                    }
                    request_stream << ":" << port << CRLF;

                    // Copy headers to keep the original request state intact.
                    auto headers(ctx->m_request.headers());

                    // Check user specified transfer-encoding.
                    std::string transferencoding;
                    if (headers.match(header_names::transfer_encoding, transferencoding) && transferencoding == "chunked")
                    {
                        ctx->m_needChunked = true;
                    }

                    bool has_body;

                    if (headers.match(header_names::content_length, ctx->m_known_size))
                    {
                        // Have request body if content length header field is non-zero.
                        has_body = (0 != ctx->m_known_size);
                    }
                    else
                    {
                        // Stream without content length is the signal of requiring transcoding.
                        if (ctx->m_request.body())
                        {
                            has_body = true;
                            ctx->m_needChunked = true;
                            headers[header_names::transfer_encoding] = U("chunked");
                        }
                        else
                        {
                            has_body = false;
                            headers[header_names::content_length] = U("0");
                        }
                    }

                    if (has_body && !_check_streambuf(ctx, ctx->_get_readbuffer(), "Input stream is not open"))
                    {
                        return;
                    }

                    request_stream << flatten_http_headers(headers);
                    // Enforce HTTP connection keep alive (even for the old HTTP/1.0 protocol).
                    request_stream << "Connection: Keep-Alive" << CRLF;
                    request_stream << CRLF;

                    ctx->set_timer(static_cast<int>(client_config().timeout().count()));

<<<<<<< HEAD
                    if (ctx->m_connection->socket().is_open())
=======
                    if (ctx->m_connection->get_socket().is_open())
>>>>>>> 5a85cea4
                    {
                        // If socket is already open (connection is reused), try to write the request directly.
                        write_request(ctx);
                    }
                    else
                    {
                        // If the connection is new (unresolved and unconnected socket), then start async
                        // call to resolve first, leading eventually to request write.
                        tcp::resolver::query query(host, utility::conversions::print_string(port));

                        m_resolver.async_resolve(query, boost::bind(&linux_client::handle_resolve, shared_from_this(), boost::asio::placeholders::error, boost::asio::placeholders::iterator, ctx));
                    }

                    // Register for notification on cancellation to abort this request.
                    if(request_ctx->m_request._cancellation_token() != pplx::cancellation_token::none())
                    {
                        ctx->m_cancellationRegistration = request_ctx->m_request._cancellation_token().register_callback([ctx]()
                        {
                            // Cancel operations and all async handlers.
                            ctx->m_connection->cancel();
                            // Shut down transmissions and close socket. Also prevents connection being pooled.
                            ctx->m_connection->close(false);
                        });
                    }
                }

                boost::asio::io_service& m_io_service;
                std::shared_ptr<linux_connection_pool> m_pool;

            private:
                tcp::resolver m_resolver;

                static bool _check_streambuf(std::shared_ptr<linux_client_request_context> ctx, concurrency::streams::streambuf<uint8_t> rdbuf, const utility::char_t* msg)
                {
                    if (!rdbuf.is_open())
                    {
                        auto eptr = rdbuf.exception();
                        if (!(eptr == nullptr))
                        {
                            ctx->report_exception(eptr);
                        }
                        else
                        {
                            ctx->report_exception(http_exception(msg));
                        }
                    }
                    return rdbuf.is_open();
                }

                void handle_resolve(const boost::system::error_code& ec, tcp::resolver::iterator endpoints, std::shared_ptr<linux_client_request_context> ctx)
                {
                    if (ec)
                    {
                        ctx->report_error("Error resolving address", ec, httpclient_errorcode_context::connect);
                    }
                    else
                    {
                        auto endpoint = *endpoints;
                        if (ctx->m_ssl_stream)
                        {
                            // Check to turn off server certificate verification.
                            if(client_config().validate_certificates())
                            {
                                ctx->m_ssl_stream->set_verify_mode(boost::asio::ssl::context::verify_peer);
                                ctx->m_ssl_stream->set_verify_callback(boost::asio::ssl::rfc2818_verification(m_uri.host()));
                            }
                            else
                            {
                                ctx->m_ssl_stream->set_verify_mode(boost::asio::ssl::context::verify_none);
                            }
                        }
<<<<<<< HEAD
                        ctx->m_connection->socket().async_connect(endpoint, boost::bind(&linux_client::handle_connect, shared_from_this(), boost::asio::placeholders::error, ++endpoints, ctx));
=======
                        ctx->m_connection->get_socket().async_connect(endpoint, boost::bind(&linux_client::handle_connect, shared_from_this(), boost::asio::placeholders::error, ++endpoints, ctx));
>>>>>>> 5a85cea4
                    }
                }

                void write_request(std::shared_ptr<linux_client_request_context> ctx)
                {
                    if (ctx->m_ssl_stream)
                    {
                        ctx->m_ssl_stream->async_handshake(boost::asio::ssl::stream_base::client, boost::bind(&linux_client::handle_handshake, shared_from_this(), boost::asio::placeholders::error, ctx));
                    }
                    else
                    {
<<<<<<< HEAD
                        boost::asio::async_write(ctx->m_connection->socket(), ctx->m_body_buf, boost::bind(&linux_client::handle_write_request, shared_from_this(), boost::asio::placeholders::error, ctx));
=======
                        boost::asio::async_write(ctx->m_connection->get_socket(), ctx->m_body_buf, boost::bind(&linux_client::handle_write_request, shared_from_this(), boost::asio::placeholders::error, ctx));
>>>>>>> 5a85cea4
                    }
                }

                void handle_connect(const boost::system::error_code& ec, tcp::resolver::iterator endpoints, std::shared_ptr<linux_client_request_context> ctx)
                {
                    if (!ec)
                    {
                        write_request(ctx);
                    }
                    else if (endpoints == tcp::resolver::iterator())
                    {
                        ctx->report_error("Failed to connect to any resolved endpoint", ec, httpclient_errorcode_context::connect);
                    }
                    else
                    {
                        ctx->m_timeout_timer.cancel();

<<<<<<< HEAD
                        ctx->m_connection->close(false);
=======
                        boost::system::error_code error;
                        ctx->m_connection->get_socket().shutdown(tcp::socket::shutdown_both, error);
                        ctx->m_connection->get_socket().close(error);
>>>>>>> 5a85cea4
                        ctx->m_connection = m_pool->obtain();

                        auto endpoint = *endpoints;
                        if (ctx->m_ssl_stream)
                        {
                            boost::asio::ssl::context context(boost::asio::ssl::context::sslv23);
                            context.set_default_verify_paths();
<<<<<<< HEAD
                            ctx->m_ssl_stream.reset(new boost::asio::ssl::stream<boost::asio::ip::tcp::socket &>(ctx->m_connection->socket(), context));
=======
                            ctx->m_ssl_stream.reset(new boost::asio::ssl::stream<boost::asio::ip::tcp::socket &>(ctx->m_connection->get_socket(), context));
>>>>>>> 5a85cea4

                            // Check to turn off server certificate verification.
                            if(client_config().validate_certificates())
                            {
                                ctx->m_ssl_stream->set_verify_mode(boost::asio::ssl::context::verify_peer);
                                ctx->m_ssl_stream->set_verify_callback(boost::asio::ssl::rfc2818_verification(m_uri.host()));
                            }
                            else
                            {
                                ctx->m_ssl_stream->set_verify_mode(boost::asio::ssl::context::verify_none);
                            }
                        }

<<<<<<< HEAD
                        ctx->m_connection->socket().async_connect(endpoint, boost::bind(&linux_client::handle_connect, shared_from_this(), boost::asio::placeholders::error, ++endpoints, ctx));
=======
                        ctx->m_connection->get_socket().async_connect(endpoint, boost::bind(&linux_client::handle_connect, shared_from_this(), boost::asio::placeholders::error, ++endpoints, ctx));
>>>>>>> 5a85cea4
                    }
                }

                void handle_handshake(const boost::system::error_code& ec, std::shared_ptr<linux_client_request_context> ctx)
                {
                    if (!ec)
                    {
                        boost::asio::async_write(*ctx->m_ssl_stream, ctx->m_body_buf, boost::bind(&linux_client::handle_write_request, shared_from_this(), boost::asio::placeholders::error, ctx));
                    }
                    else
                    {
                        ctx->report_error("Error code in handle_handshake is ", ec, httpclient_errorcode_context::handshake);
                    }
                }

                void handle_write_chunked_body(const boost::system::error_code& ec, std::shared_ptr<linux_client_request_context> ctx)
                {
                    if (ec)
                    {
                        return handle_write_body(ec, ctx);
                    }

                    auto progress = ctx->m_request._get_impl()->_progress_handler();
                    if (progress)
                    {
                        try
                        {
                            (*progress)(message_direction::upload, ctx->m_uploaded);
                        }
                        catch(...)
                        {
                            ctx->report_exception(std::current_exception());
                            return;
                        }
                    }

                    auto readbuf = ctx->_get_readbuffer();
                    uint8_t *buf = boost::asio::buffer_cast<uint8_t *>(ctx->m_body_buf.prepare(client_config().chunksize() + http::details::chunked_encoding::additional_encoding_space));
                    readbuf.getn(buf + http::details::chunked_encoding::data_offset, client_config().chunksize())
                    .then([=](pplx::task<size_t> op)
                    {
                        size_t readSize = 0;
                        try
                        {
                            readSize = op.get();
                        }
                        catch (...)
                        {
                            ctx->report_exception(std::current_exception());
                            return;
                        }
                        const size_t offset = http::details::chunked_encoding::add_chunked_delimiters(buf, client_config().chunksize() + http::details::chunked_encoding::additional_encoding_space, readSize);
                        ctx->m_body_buf.commit(readSize + http::details::chunked_encoding::additional_encoding_space);
                        ctx->m_body_buf.consume(offset);
                        ctx->m_current_size += readSize;
                        ctx->m_uploaded += (size64_t)readSize;
                        if (ctx->m_ssl_stream)
                        {
                            if (readSize != 0)
                            {
                                boost::asio::async_write(*ctx->m_ssl_stream, ctx->m_body_buf,
                                    boost::bind(&linux_client::handle_write_chunked_body, shared_from_this(), boost::asio::placeholders::error, ctx));
                            }
                            else
                            {
                                boost::asio::async_write(*ctx->m_ssl_stream, ctx->m_body_buf,
                                    boost::bind(&linux_client::handle_write_body, shared_from_this(), boost::asio::placeholders::error, ctx));
                            }
                        }
                        else
                        {
<<<<<<< HEAD
                            if (readSize != 0)
                            {
                                boost::asio::async_write(ctx->m_connection->socket(), ctx->m_body_buf,
                                    boost::bind(&linux_client::handle_write_chunked_body, shared_from_this(), boost::asio::placeholders::error, ctx));
                            }
                            else
                            {
                                boost::asio::async_write(ctx->m_connection->socket(), ctx->m_body_buf,
                                    boost::bind(&linux_client::handle_write_body, shared_from_this(), boost::asio::placeholders::error, ctx));
                            }
=======
                            boost::asio::async_write(ctx->m_connection->get_socket(), ctx->m_body_buf,
                                boost::bind(readSize != 0 ? &linux_client::handle_write_chunked_body : &linux_client::handle_write_body,
                                    shared_from_this(), boost::asio::placeholders::error, ctx));
>>>>>>> 5a85cea4
                        }
                    });
                }

                void handle_write_large_body(const boost::system::error_code& ec, std::shared_ptr<linux_client_request_context> ctx)
                {
                    if (ec || ctx->m_current_size >= ctx->m_known_size)
                    {
                        return handle_write_body(ec, ctx);
                    }

                    auto progress = ctx->m_request._get_impl()->_progress_handler();
                    if (progress)
                    {
                        try
                        {
                            (*progress)(message_direction::upload, ctx->m_uploaded);
                        }
                        catch(...)
                        {
                            ctx->report_exception(std::current_exception());
                            return;
                        }
                    }

                    auto readbuf = ctx->_get_readbuffer();
                    const size_t readSize = std::min(client_config().chunksize(), ctx->m_known_size - ctx->m_current_size);

                    readbuf.getn(boost::asio::buffer_cast<uint8_t *>(ctx->m_body_buf.prepare(readSize)), readSize)
                    .then([=](pplx::task<size_t> op)
                    {
                        size_t actualSize = 0;
                        try
                        {
                            actualSize = op.get();
                        }
                        catch (...)
                        {
                            ctx->report_exception(std::current_exception());
                            return;
                        }
                        ctx->m_uploaded += (size64_t)actualSize;
                        ctx->m_current_size += actualSize;
                        ctx->m_body_buf.commit(actualSize);

                        if (ctx->m_ssl_stream)
                        {
                            boost::asio::async_write(*ctx->m_ssl_stream, ctx->m_body_buf,
                                boost::bind(&linux_client::handle_write_large_body, shared_from_this(), boost::asio::placeholders::error, ctx));
                        }
                        else
                        {
<<<<<<< HEAD
                            boost::asio::async_write(ctx->m_connection->socket(), ctx->m_body_buf,
=======
                            boost::asio::async_write(ctx->m_connection->get_socket(), ctx->m_body_buf,
>>>>>>> 5a85cea4
                                boost::bind(&linux_client::handle_write_large_body, shared_from_this(), boost::asio::placeholders::error, ctx));
                        }
                    });
                }

                void handle_write_request(const boost::system::error_code& ec, std::shared_ptr<linux_client_request_context> ctx)
                {
                    if (!ec)
                    {
                        ctx->m_current_size = 0;

                        if (ctx->m_needChunked)
                        {
                            handle_write_chunked_body(ec, ctx);
                        }
                        else
                        {
                            handle_write_large_body(ec, ctx);
                        }
                    }
                    else
                    {
                        ctx->report_error("Failed to write request headers", ec, httpclient_errorcode_context::writeheader);
                    }
                }

                void handle_write_body(const boost::system::error_code& ec, std::shared_ptr<linux_client_request_context> ctx)
                {
                    if (!ec)
                    {
                        auto progress = ctx->m_request._get_impl()->_progress_handler();
                        if (progress)
                        {
                            try
                            {
                                (*progress)(message_direction::upload, ctx->m_uploaded);
                            }
                            catch(...)
                            {
                                ctx->report_exception(std::current_exception());
                                return;
                            }
                        }

                        // Read until the end of entire headers
                        if (ctx->m_ssl_stream)
                        {
                            boost::asio::async_read_until(*ctx->m_ssl_stream, ctx->m_body_buf, CRLF+CRLF,
                                boost::bind(&linux_client::handle_status_line, shared_from_this(), boost::asio::placeholders::error, ctx));
                        }
                        else
                        {
<<<<<<< HEAD
                            boost::asio::async_read_until(ctx->m_connection->socket(), ctx->m_body_buf, CRLF+CRLF,
                                boost::bind(&linux_client::handle_status_line, shared_from_this(), boost::asio::placeholders::error, ctx));
=======
                            boost::asio::async_read_until(ctx->m_connection->get_socket(), ctx->m_body_buf, CRLF+CRLF,
                                boost::bind(&linux_client::handle_status_line, shared_from_this(), boost::asio::placeholders::error,  ctx));
>>>>>>> 5a85cea4
                        }
                    }
                    else
                    {
                        ctx->report_error("Failed to write request body", ec, httpclient_errorcode_context::writebody);
                    }
                }

                void handle_status_line(const boost::system::error_code& ec, std::shared_ptr<linux_client_request_context> ctx)
                {
                    if (!ec)
                    {
                        std::istream response_stream(&ctx->m_body_buf);
                        std::string http_version;
                        response_stream >> http_version;
                        status_code status_code;
                        response_stream >> status_code;

                        std::string status_message;
                        std::getline(response_stream, status_message);

                        ctx->m_response.set_status_code(status_code);

                        trim_whitespace(status_message);
                        ctx->m_response.set_reason_phrase(std::move(status_message));

                        if (!response_stream || http_version.substr(0, 5) != "HTTP/")
                        {
                            ctx->report_error("Invalid HTTP status line", ec, httpclient_errorcode_context::readheader);
                            return;
                        }
                        
                        read_headers(ctx);
                    }
                    else
                    {
                        // These errors tell if connection was closed.
                        const bool socket_was_closed((boost::asio::error::eof == ec)
                                || (boost::asio::error::connection_reset == ec)
                                || (boost::asio::error::connection_aborted == ec));
<<<<<<< HEAD
                        if (socket_was_closed && ctx->m_connection->is_reused() && ctx->m_connection->socket().is_open())
                        {
                            // Connection was closed while connection was in pool.
                            // Ensure connection is closed in a robust way.
                            ctx->m_connection->close(false);
=======
                        if (socket_was_closed && ctx->m_connection->is_reused() && ctx->m_connection->get_socket().is_open())
                        {
                            // Connection was closed by the server for some reason during the connection was
                            // being pooled. We re-send the request to get a new connection.
                            boost::system::error_code error;
                            ctx->m_connection->get_socket().shutdown(tcp::socket::shutdown_both, error);
                            ctx->m_connection->get_socket().close(error);
                            ctx->m_close_socket_in_destructor = true;
>>>>>>> 5a85cea4

                            // Replace context and destroy the old one. The request,
                            // completion event and cancellation registration are copied to
                            // the new context. This will also obtain a new connection.
                            auto new_ctx = details::linux_client_request_context::create_request_context(ctx->m_http_client, ctx->m_request);
                            new_ctx->m_request_completion = ctx->m_request_completion;
                            new_ctx->m_cancellationRegistration = ctx->m_cancellationRegistration;
                            ctx = std::static_pointer_cast<linux_client_request_context>(new_ctx);

                            // Resend the request using the new context.
                            send_request(ctx);
                        }
                        else
                        {
                            ctx->report_error("Failed to read HTTP status line", ec, httpclient_errorcode_context::readheader);
                        }
                    }
                }

                void read_headers(std::shared_ptr<linux_client_request_context> ctx)
                {
                    ctx->m_needChunked = false;
                    std::istream response_stream(&ctx->m_body_buf);
                    std::string header;
                    while (std::getline(response_stream, header) && header != "\r")
                    {
                        const auto colon = header.find(':');
                        if (colon != std::string::npos)
                        {
                            auto name = header.substr(0, colon);
                            auto value = header.substr(colon+2, header.size()-(colon+3)); // also exclude '\r'
                            boost::algorithm::trim(name);
                            boost::algorithm::trim(value);

                            if (boost::iequals(name, header_names::transfer_encoding))
                            {
                                ctx->m_needChunked = boost::iequals(value, U("chunked"));
                            }

                            if (boost::iequals(name, header_names::connection))
                            {
                                // This assumes server uses HTTP/1.1 so that 'Keep-Alive' is the default,
                                // so connection is explicitly closed only if we get "Connection: close".
                                // We don't handle HTTP/1.0 server here. HTTP/1.0 server would need
                                // to respond using 'Connection: Keep-Alive' every time.
                                ctx->m_connection->set_keep_alive(!boost::iequals(value, U("close")));
                            }

                            ctx->m_response.headers().add(std::move(name), std::move(value));
                        }
                    }
                    ctx->complete_headers();

                    ctx->m_known_size = std::numeric_limits<size_t>::max(); // Without Content-Length header, size should be same as TCP stream - set it size_t max.
                    ctx->m_response.headers().match(header_names::content_length, ctx->m_known_size);

                    // note: need to check for 'chunked' here as well, azure storage sends both
                    // transfer-encoding:chunked and content-length:0 (although HTTP says not to)
                    if (ctx->m_request.method() == U("HEAD") || (!ctx->m_needChunked && ctx->m_known_size == 0))
                    {
                        // we can stop early - no body
                        auto progress = ctx->m_request._get_impl()->_progress_handler();
                        if (progress)
                        {
                            try
                            {
                                (*progress)(message_direction::download, 0);
                            }
                            catch(...)
                            {
                                ctx->report_exception(std::current_exception());
                                return;
                            }
                        }

                        ctx->complete_request(0);
                    }
                    else
                    {
                        ctx->m_current_size = 0;
                        if (!ctx->m_needChunked)
                        {
                            async_read_until_buffersize(std::min(ctx->m_known_size, client_config().chunksize()),
                                boost::bind(&linux_client::handle_read_content, shared_from_this(), boost::asio::placeholders::error, ctx), ctx);
                        }
                        else
                        {
                            if (ctx->m_ssl_stream)
                            {
                                boost::asio::async_read_until(*ctx->m_ssl_stream, ctx->m_body_buf, CRLF,
                                    boost::bind(&linux_client::handle_chunk_header, shared_from_this(), boost::asio::placeholders::error, ctx));
                            }
                            else
                            {
<<<<<<< HEAD
                                boost::asio::async_read_until(ctx->m_connection->socket(), ctx->m_body_buf, CRLF,
=======
                                boost::asio::async_read_until(ctx->m_connection->get_socket(), ctx->m_body_buf, CRLF,
>>>>>>> 5a85cea4
                                    boost::bind(&linux_client::handle_chunk_header, shared_from_this(), boost::asio::placeholders::error, ctx));
                            }
                        }
                    }
                }

                template <typename ReadHandler>
                void async_read_until_buffersize(size_t size, ReadHandler handler, std::shared_ptr<linux_client_request_context> ctx)
                {
                    size_t size_to_read = 0;
                    if (ctx->m_body_buf.size() < size)
                    {
                        size_to_read = size - ctx->m_body_buf.size();
                    }

                    if (ctx->m_ssl_stream)
                    {
                        boost::asio::async_read(*ctx->m_ssl_stream, ctx->m_body_buf, boost::asio::transfer_at_least(size_to_read), handler);
                    }
                    else
                    {
<<<<<<< HEAD
                        boost::asio::async_read(ctx->m_connection->socket(), ctx->m_body_buf, boost::asio::transfer_at_least(size_to_read), handler);
=======
                        boost::asio::async_read(ctx->m_connection->get_socket(), ctx->m_body_buf, boost::asio::transfer_at_least(size_to_read), handler);
>>>>>>> 5a85cea4
                    }
                }

                void handle_chunk_header(const boost::system::error_code& ec, std::shared_ptr<linux_client_request_context> ctx)
                {
                    if (!ec)
                    {
                        std::istream response_stream(&ctx->m_body_buf);
                        std::string line;
                        std::getline(response_stream, line);

                        std::istringstream octetLine(std::move(line));
                        int octets = 0;
                        octetLine >> std::hex >> octets;

                        if (octetLine.fail())
                        {
                            ctx->report_error("Invalid chunked response header", boost::system::error_code(), httpclient_errorcode_context::readbody);
                        }
                        else
                        {
                            async_read_until_buffersize(octets + CRLF.size(), // +2 for crlf
                                boost::bind(&linux_client::handle_chunk, shared_from_this(), boost::asio::placeholders::error, octets, ctx), ctx);
                        }
                    }
                    else
                    {
                        ctx->report_error("Retrieving message chunk header", ec, httpclient_errorcode_context::readbody);
                    }
                }

                void handle_chunk(const boost::system::error_code& ec, int to_read, std::shared_ptr<linux_client_request_context> ctx)
                {
                    if (!ec)
                    {
                        ctx->m_current_size += to_read;
                        ctx->m_downloaded += (size64_t)to_read;
                        auto progress = ctx->m_request._get_impl()->_progress_handler();
                        if (progress)
                        {
                            try
                            {
                                (*progress)(message_direction::download, ctx->m_downloaded);
                            }
                            catch (...)
                            {
                                ctx->report_exception(std::current_exception());
                                return;
                            }
                        }

                        if (to_read == 0)
                        {
                            ctx->m_body_buf.consume(CRLF.size());
                            ctx->_get_writebuffer().sync()
                            .then([ctx](pplx::task<void> op)
                            {
                                try
                                {
                                    op.wait();
                                    ctx->complete_request(ctx->m_current_size);
                                }
                                catch (...)
                                {
                                    ctx->report_exception(std::current_exception());
                                }
                            });
                        }
                        else
                        {
                            ctx->reset_timer(static_cast<int>(client_config().timeout().count()));

                            auto writeBuffer = ctx->_get_writebuffer();
                            writeBuffer.putn(boost::asio::buffer_cast<const uint8_t *>(ctx->m_body_buf.data()), to_read)
                            .then([=](pplx::task<size_t> op)
                            {
                                try
                                {
                                    op.wait();
                                }
                                catch (...)
                                {
                                    ctx->report_exception(std::current_exception());
                                    return;
                                }
                                ctx->m_body_buf.consume(to_read + CRLF.size()); // consume crlf

                                if (ctx->m_ssl_stream)
                                {
                                    boost::asio::async_read_until(*ctx->m_ssl_stream, ctx->m_body_buf, CRLF,
                                        boost::bind(&linux_client::handle_chunk_header, shared_from_this(), boost::asio::placeholders::error, ctx));
                                }
                                else
                                {
<<<<<<< HEAD
                                    boost::asio::async_read_until(ctx->m_connection->socket(), ctx->m_body_buf, CRLF,
=======
                                    boost::asio::async_read_until(ctx->m_connection->get_socket(), ctx->m_body_buf, CRLF,
>>>>>>> 5a85cea4
                                        boost::bind(&linux_client::handle_chunk_header, shared_from_this(), boost::asio::placeholders::error, ctx));
                                }
                            });
                        }
                    }
                    else
                    {
                        ctx->report_error("Failed to read chunked response part", ec, httpclient_errorcode_context::readbody);
                    }
                }

                void handle_read_content(const boost::system::error_code& ec, std::shared_ptr<linux_client_request_context> ctx)
                {
                    auto writeBuffer = ctx->_get_writebuffer();

                    if (ec)
                    {
                        if (ec == boost::asio::error::eof && ctx->m_known_size == std::numeric_limits<size_t>::max())
                        {
                            ctx->m_known_size = ctx->m_current_size + ctx->m_body_buf.size();
                        }
                        else
                        {
                            ctx->report_error("Failed to read response body", ec, httpclient_errorcode_context::readbody);
                            return;
                        }
                    }

                    auto progress = ctx->m_request._get_impl()->_progress_handler();
                    if (progress)
                    {
                        try
                        {
                            (*progress)(message_direction::download, ctx->m_downloaded);
                        }
                        catch (...)
                        {
                            ctx->report_exception(std::current_exception());
                            return;
                        }
                    }

                    if (ctx->m_current_size < ctx->m_known_size)
                    {
                        ctx->reset_timer(static_cast<int>(client_config().timeout().count()));

                        // more data need to be read
                        writeBuffer.putn(boost::asio::buffer_cast<const uint8_t *>(ctx->m_body_buf.data()),
                            std::min(ctx->m_body_buf.size(), ctx->m_known_size - ctx->m_current_size))
                        .then([=](pplx::task<size_t> op)
                        {
                            size_t writtenSize = 0;
                            try
                            {
                                writtenSize = op.get();
                                ctx->m_downloaded += (size64_t)writtenSize;
                                ctx->m_current_size += writtenSize;
                                ctx->m_body_buf.consume(writtenSize);

                                async_read_until_buffersize(std::min(client_config().chunksize(), ctx->m_known_size - ctx->m_current_size),
                                    boost::bind(&linux_client::handle_read_content, shared_from_this(), boost::asio::placeholders::error, ctx), ctx);
                            }
                            catch (...)
                            {
                                ctx->report_exception(std::current_exception());
                                return;
                            }
                        });
                    }
                    else
                    {
                        writeBuffer.sync()
                        .then([ctx](pplx::task<void> op)
                        {
                            try
                            {
                                op.wait();
                                ctx->complete_request(ctx->m_current_size);
                            }
                            catch (...)
                            {
                                ctx->report_exception(std::current_exception());
                            }
                        });
                    }
                }
            };

            http_network_handler::http_network_handler(uri base_uri, http_client_config client_config) :
                m_http_client_impl(std::make_shared<details::linux_client>(std::move(base_uri), std::move(client_config)))
            {}

            pplx::task<http_response> http_network_handler::propagate(http_request request)
            {
                auto context = details::linux_client_request_context::create_request_context(m_http_client_impl, request);

                // Use a task to externally signal the final result and completion of the task.
                auto result_task = pplx::create_task(context->m_request_completion);

                // Asynchronously send the response with the HTTP client implementation.
                m_http_client_impl->async_send_request(context);

                return result_task;
            }

            linux_client_request_context::linux_client_request_context(std::shared_ptr<_http_client_communicator> &client, http_request request,
                    std::shared_ptr<linux_connection> connection)
                : request_context(client, request)
                , m_known_size(0)
                , m_needChunked(false)
                , m_timedout(false)
                , m_current_size(0)
                , m_timeout_timer(crossplat::threadpool::shared_instance().service())
                , m_connection(connection)
            {}

            std::shared_ptr<request_context> linux_client_request_context::create_request_context(
                    std::shared_ptr<_http_client_communicator> &client, http_request &request)
            {
                auto client_cast(std::static_pointer_cast<linux_client>(client));
                auto connection(client_cast->m_pool->obtain());
                return std::make_shared<linux_client_request_context>(client, request, connection);
            }

            linux_client_request_context::~linux_client_request_context()
            {
                m_timeout_timer.cancel();
<<<<<<< HEAD
                // Give connection back to the pool where it can be reused.
                std::static_pointer_cast<linux_client>(m_http_client)->m_pool->release(m_connection);
=======

                if (m_close_socket_in_destructor)
                {
                    m_connection->get_socket().shutdown(tcp::socket::shutdown_both, error);
                    m_connection->get_socket().close(error);
                }
                else
                {
                    m_connection->get_socket().cancel(error);
                    std::static_pointer_cast<linux_client>(m_http_client)->m_pool->release(m_connection);
                }
>>>>>>> 5a85cea4
            }

            void linux_connection::handle_pool_timer(const boost::system::error_code& ec)
            {
                if (!ec)
                {
                    if (auto pool_ptr = m_pool_weak.lock())
                    {
                        // Remove connection from pool only if pool still exists (lock succeeds).
                        pool_ptr->remove(shared_from_this());
                    }
                    // If lock fails, pool has been destroyed and we let connection object
                    // to expire via shared_ptr. This should happen when this method returns.
                }
            }

}}}} // namespaces<|MERGE_RESOLUTION|>--- conflicted
+++ resolved
@@ -30,7 +30,6 @@
 #include "stdafx.h"
 
 #include "cpprest/http_client_impl.h"
-#include <limits>
 #include <unordered_set>
 
 using boost::asio::ip::tcp;
@@ -66,9 +65,6 @@
                     m_keep_alive(true)
                 {}
 
-                void handle_pool_timer(const boost::system::error_code& ec);
-
-<<<<<<< HEAD
                 bool close(bool cancel_timer)
                 {
                     if (cancel_timer)
@@ -89,6 +85,14 @@
                     return !error;
                 }
 
+                bool is_reused() const { return m_is_reused; }
+
+                void set_keep_alive(bool keep_alive) { m_keep_alive = keep_alive; }
+                bool keep_alive() const { return m_keep_alive; }
+
+                tcp::socket& socket() { return m_socket; }
+
+            private:
                 template <typename TimeoutHandler>
                 void start_pool_timer(int timeout_secs, TimeoutHandler handler)
                 {
@@ -102,36 +106,13 @@
                     m_is_reused = true;
                 }
 
-                bool is_reused() const { return m_is_reused; }
-
-                bool keep_alive() const { return m_keep_alive; }
-                void set_keep_alive(bool keep_alive) { m_keep_alive = keep_alive; }
-
-                tcp::socket& socket() { return m_socket; }
-
-            private:
-=======
-                tcp::socket& get_socket()
-                {
-                    return m_socket;
-                }
-                
-                bool is_reused()
-                {
-                    return m_is_reused;
-                }
-
-            private:
-                std::weak_ptr<linux_connection_pool> m_pool_weak;
->>>>>>> 5a85cea4
+                void handle_pool_timer(const boost::system::error_code& ec);
+
                 tcp::socket m_socket;
                 boost::asio::deadline_timer m_pool_timer;
                 std::weak_ptr<linux_connection_pool> m_pool_weak;
                 bool m_is_reused;
-<<<<<<< HEAD
                 bool m_keep_alive;
-=======
->>>>>>> 5a85cea4
             };
 
             class linux_connection_pool : public std::enable_shared_from_this<linux_connection_pool>
@@ -293,14 +274,7 @@
                     if (!ec)
                     {
                         m_timedout = true;
-<<<<<<< HEAD
                         if (!m_connection->cancel())
-=======
-
-                        boost::system::error_code error;
-                        m_connection->get_socket().cancel(error);
-                        if (error)
->>>>>>> 5a85cea4
                         {
                             report_error("Failed to cancel the socket", boost::system::error_code());
                         }
@@ -346,11 +320,7 @@
                     {
                         boost::asio::ssl::context context(boost::asio::ssl::context::sslv23);
                         context.set_default_verify_paths();
-<<<<<<< HEAD
                         ctx->m_ssl_stream.reset(new boost::asio::ssl::stream<boost::asio::ip::tcp::socket &>(ctx->m_connection->socket(), context));
-=======
-                        ctx->m_ssl_stream.reset(new boost::asio::ssl::stream<boost::asio::ip::tcp::socket &>(ctx->m_connection->get_socket(), context));
->>>>>>> 5a85cea4
                     }
 
                     auto encoded_resource = uri_builder(m_uri).append(ctx->m_request.relative_uri()).to_uri().resource().to_string();
@@ -427,11 +397,7 @@
 
                     ctx->set_timer(static_cast<int>(client_config().timeout().count()));
 
-<<<<<<< HEAD
                     if (ctx->m_connection->socket().is_open())
-=======
-                    if (ctx->m_connection->get_socket().is_open())
->>>>>>> 5a85cea4
                     {
                         // If socket is already open (connection is reused), try to write the request directly.
                         write_request(ctx);
@@ -503,11 +469,7 @@
                                 ctx->m_ssl_stream->set_verify_mode(boost::asio::ssl::context::verify_none);
                             }
                         }
-<<<<<<< HEAD
                         ctx->m_connection->socket().async_connect(endpoint, boost::bind(&linux_client::handle_connect, shared_from_this(), boost::asio::placeholders::error, ++endpoints, ctx));
-=======
-                        ctx->m_connection->get_socket().async_connect(endpoint, boost::bind(&linux_client::handle_connect, shared_from_this(), boost::asio::placeholders::error, ++endpoints, ctx));
->>>>>>> 5a85cea4
                     }
                 }
 
@@ -519,11 +481,7 @@
                     }
                     else
                     {
-<<<<<<< HEAD
                         boost::asio::async_write(ctx->m_connection->socket(), ctx->m_body_buf, boost::bind(&linux_client::handle_write_request, shared_from_this(), boost::asio::placeholders::error, ctx));
-=======
-                        boost::asio::async_write(ctx->m_connection->get_socket(), ctx->m_body_buf, boost::bind(&linux_client::handle_write_request, shared_from_this(), boost::asio::placeholders::error, ctx));
->>>>>>> 5a85cea4
                     }
                 }
 
@@ -541,13 +499,7 @@
                     {
                         ctx->m_timeout_timer.cancel();
 
-<<<<<<< HEAD
                         ctx->m_connection->close(false);
-=======
-                        boost::system::error_code error;
-                        ctx->m_connection->get_socket().shutdown(tcp::socket::shutdown_both, error);
-                        ctx->m_connection->get_socket().close(error);
->>>>>>> 5a85cea4
                         ctx->m_connection = m_pool->obtain();
 
                         auto endpoint = *endpoints;
@@ -555,11 +507,7 @@
                         {
                             boost::asio::ssl::context context(boost::asio::ssl::context::sslv23);
                             context.set_default_verify_paths();
-<<<<<<< HEAD
                             ctx->m_ssl_stream.reset(new boost::asio::ssl::stream<boost::asio::ip::tcp::socket &>(ctx->m_connection->socket(), context));
-=======
-                            ctx->m_ssl_stream.reset(new boost::asio::ssl::stream<boost::asio::ip::tcp::socket &>(ctx->m_connection->get_socket(), context));
->>>>>>> 5a85cea4
 
                             // Check to turn off server certificate verification.
                             if(client_config().validate_certificates())
@@ -573,11 +521,7 @@
                             }
                         }
 
-<<<<<<< HEAD
                         ctx->m_connection->socket().async_connect(endpoint, boost::bind(&linux_client::handle_connect, shared_from_this(), boost::asio::placeholders::error, ++endpoints, ctx));
-=======
-                        ctx->m_connection->get_socket().async_connect(endpoint, boost::bind(&linux_client::handle_connect, shared_from_this(), boost::asio::placeholders::error, ++endpoints, ctx));
->>>>>>> 5a85cea4
                     }
                 }
 
@@ -649,7 +593,6 @@
                         }
                         else
                         {
-<<<<<<< HEAD
                             if (readSize != 0)
                             {
                                 boost::asio::async_write(ctx->m_connection->socket(), ctx->m_body_buf,
@@ -660,11 +603,6 @@
                                 boost::asio::async_write(ctx->m_connection->socket(), ctx->m_body_buf,
                                     boost::bind(&linux_client::handle_write_body, shared_from_this(), boost::asio::placeholders::error, ctx));
                             }
-=======
-                            boost::asio::async_write(ctx->m_connection->get_socket(), ctx->m_body_buf,
-                                boost::bind(readSize != 0 ? &linux_client::handle_write_chunked_body : &linux_client::handle_write_body,
-                                    shared_from_this(), boost::asio::placeholders::error, ctx));
->>>>>>> 5a85cea4
                         }
                     });
                 }
@@ -717,11 +655,7 @@
                         }
                         else
                         {
-<<<<<<< HEAD
                             boost::asio::async_write(ctx->m_connection->socket(), ctx->m_body_buf,
-=======
-                            boost::asio::async_write(ctx->m_connection->get_socket(), ctx->m_body_buf,
->>>>>>> 5a85cea4
                                 boost::bind(&linux_client::handle_write_large_body, shared_from_this(), boost::asio::placeholders::error, ctx));
                         }
                     });
@@ -774,13 +708,8 @@
                         }
                         else
                         {
-<<<<<<< HEAD
                             boost::asio::async_read_until(ctx->m_connection->socket(), ctx->m_body_buf, CRLF+CRLF,
                                 boost::bind(&linux_client::handle_status_line, shared_from_this(), boost::asio::placeholders::error, ctx));
-=======
-                            boost::asio::async_read_until(ctx->m_connection->get_socket(), ctx->m_body_buf, CRLF+CRLF,
-                                boost::bind(&linux_client::handle_status_line, shared_from_this(), boost::asio::placeholders::error,  ctx));
->>>>>>> 5a85cea4
                         }
                     }
                     else
@@ -821,22 +750,11 @@
                         const bool socket_was_closed((boost::asio::error::eof == ec)
                                 || (boost::asio::error::connection_reset == ec)
                                 || (boost::asio::error::connection_aborted == ec));
-<<<<<<< HEAD
                         if (socket_was_closed && ctx->m_connection->is_reused() && ctx->m_connection->socket().is_open())
                         {
                             // Connection was closed while connection was in pool.
                             // Ensure connection is closed in a robust way.
                             ctx->m_connection->close(false);
-=======
-                        if (socket_was_closed && ctx->m_connection->is_reused() && ctx->m_connection->get_socket().is_open())
-                        {
-                            // Connection was closed by the server for some reason during the connection was
-                            // being pooled. We re-send the request to get a new connection.
-                            boost::system::error_code error;
-                            ctx->m_connection->get_socket().shutdown(tcp::socket::shutdown_both, error);
-                            ctx->m_connection->get_socket().close(error);
-                            ctx->m_close_socket_in_destructor = true;
->>>>>>> 5a85cea4
 
                             // Replace context and destroy the old one. The request,
                             // completion event and cancellation registration are copied to
@@ -931,11 +849,7 @@
                             }
                             else
                             {
-<<<<<<< HEAD
                                 boost::asio::async_read_until(ctx->m_connection->socket(), ctx->m_body_buf, CRLF,
-=======
-                                boost::asio::async_read_until(ctx->m_connection->get_socket(), ctx->m_body_buf, CRLF,
->>>>>>> 5a85cea4
                                     boost::bind(&linux_client::handle_chunk_header, shared_from_this(), boost::asio::placeholders::error, ctx));
                             }
                         }
@@ -957,11 +871,7 @@
                     }
                     else
                     {
-<<<<<<< HEAD
                         boost::asio::async_read(ctx->m_connection->socket(), ctx->m_body_buf, boost::asio::transfer_at_least(size_to_read), handler);
-=======
-                        boost::asio::async_read(ctx->m_connection->get_socket(), ctx->m_body_buf, boost::asio::transfer_at_least(size_to_read), handler);
->>>>>>> 5a85cea4
                     }
                 }
 
@@ -1056,11 +966,7 @@
                                 }
                                 else
                                 {
-<<<<<<< HEAD
                                     boost::asio::async_read_until(ctx->m_connection->socket(), ctx->m_body_buf, CRLF,
-=======
-                                    boost::asio::async_read_until(ctx->m_connection->get_socket(), ctx->m_body_buf, CRLF,
->>>>>>> 5a85cea4
                                         boost::bind(&linux_client::handle_chunk_header, shared_from_this(), boost::asio::placeholders::error, ctx));
                                 }
                             });
@@ -1188,22 +1094,8 @@
             linux_client_request_context::~linux_client_request_context()
             {
                 m_timeout_timer.cancel();
-<<<<<<< HEAD
                 // Give connection back to the pool where it can be reused.
                 std::static_pointer_cast<linux_client>(m_http_client)->m_pool->release(m_connection);
-=======
-
-                if (m_close_socket_in_destructor)
-                {
-                    m_connection->get_socket().shutdown(tcp::socket::shutdown_both, error);
-                    m_connection->get_socket().close(error);
-                }
-                else
-                {
-                    m_connection->get_socket().cancel(error);
-                    std::static_pointer_cast<linux_client>(m_http_client)->m_pool->release(m_connection);
-                }
->>>>>>> 5a85cea4
             }
 
             void linux_connection::handle_pool_timer(const boost::system::error_code& ec)
