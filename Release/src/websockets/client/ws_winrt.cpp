--- conflicted
+++ resolved
@@ -61,11 +61,7 @@
 
 private:
     // Public members cannot have native types
-<<<<<<< HEAD
-    ReceiveContext(std::function<void(websocket_incoming_message &>)> receive_handler, std::function<void()> close_handler): m_receive_handler(receive_handler), m_close_handler(close_handler) {}
-=======
     ReceiveContext(std::function<void(websocket_incoming_message &)> receive_handler, std::function<void()> close_handler): m_receive_handler(receive_handler), m_close_handler(close_handler) {}
->>>>>>> 367c4884
 
     // Handler to be executed when a message has been received by the client
     std::function<void(websocket_incoming_message &)> m_receive_handler;
@@ -250,21 +246,13 @@
                 m_outgoing_msg_queue.push(msg);
             }
         }
-<<<<<<< HEAD
-        return pplx::create_task(msg._m_impl->msg_sent());
-=======
         return pplx::create_task(msg.body_sent());
->>>>>>> 367c4884
     }
 
     void send_msg(websocket_outgoing_message &msg)
     {
         auto this_client = this->shared_from_this();
-<<<<<<< HEAD
-        auto& is_buf = msg.m_body.create_istream();
-=======
         auto &is_buf = msg.m_body;
->>>>>>> 367c4884
         auto length = msg._m_impl->length();
 
         if (length == SIZE_MAX)
@@ -276,11 +264,7 @@
                 auto buf_sz = is_buf.size();
                 if (buf_sz >= SIZE_MAX)
                 {
-<<<<<<< HEAD
-                    msg.signal_msg_sent(std::make_exception_ptr(websocket_exception("Cannot send messages larger than SIZE_MAX.")));
-=======
                     msg.signal_body_sent(std::make_exception_ptr(websocket_exception("Cannot send messages larger than SIZE_MAX.")));
->>>>>>> 367c4884
                     return;
                 }
                 length = static_cast<size_t>(buf_sz);
@@ -291,11 +275,7 @@
                 // The stream needs to be buffered.
                 auto is_buf_istream = is_buf.create_istream();
                 msg.m_body = concurrency::streams::container_buffer<std::vector<uint8_t>>();
-<<<<<<< HEAD
-                is_buf_istream.read_to_end(msg.m_body).then([this_client, msg](pplx::task<size_t> t)
-=======
                 is_buf_istream.read_to_end(msg.m_body).then([this_client, msg](pplx::task<size_t> t) mutable
->>>>>>> 367c4884
                 {
                     try
                     {
@@ -304,11 +284,7 @@
                     }
                     catch (...)
                     {
-<<<<<<< HEAD
-                        msg.signal_msg_sent(std::current_exception());
-=======
                         msg.signal_body_sent(std::current_exception());
->>>>>>> 367c4884
                     }
                 });
                 // We have postponed the call to send_msg() until after the data is buffered.
@@ -358,11 +334,7 @@
 
             // Send the data as one complete message, in WinRT we do not have an option to send fragments.
             return pplx::task<unsigned int>(this_client->m_messageWriter->StoreAsync());
-<<<<<<< HEAD
-        }).then([this_client, msg, is_buf, acquired, sp_allocated, length](pplx::task<unsigned int> previousTask)
-=======
         }).then([this_client, msg, is_buf, acquired, sp_allocated, length](pplx::task<unsigned int> previousTask) mutable
->>>>>>> 367c4884
         {
             std::exception_ptr eptr;
             unsigned int bytes_written = 0;
@@ -392,11 +364,7 @@
             // Set the send_task_completion_event after calling release.
             if (eptr)
             {
-<<<<<<< HEAD
-                msg.signal_msg_sent(eptr);
-=======
                 msg.signal_body_sent(eptr);
->>>>>>> 367c4884
             }
 
             {
@@ -409,11 +377,7 @@
                     this_client->send_msg(next_msg);
                 }
             }
-<<<<<<< HEAD
-            msg.signal_msg_sent();
-=======
             msg.signal_body_sent();
->>>>>>> 367c4884
         });
     }
 
@@ -498,11 +462,7 @@
 void ReceiveContext::OnReceive(MessageWebSocket^ sender, MessageWebSocketMessageReceivedEventArgs^ args)
 {
     websocket_incoming_message ws_incoming_message;
-<<<<<<< HEAD
-    auto &msg = ws_incoming_message->_m_impl;
-=======
     auto &msg = ws_incoming_message._m_impl;
->>>>>>> 367c4884
 
     switch(args->MessageType)
     {
@@ -518,13 +478,6 @@
     {
         DataReader^ reader = args->GetDataReader();
         const auto len = reader->UnconsumedBufferLength;
-<<<<<<< HEAD
-        std::string payload;
-        payload.resize(len);
-        reader->ReadBytes(Platform::ArrayReference<uint8_t>(payload.c_str(), len));
-        ws_incoming_message.m_body = concurrency::streams::container_buffer<std::string>(std::move(payload));
-        msg->signal_msg_received(len);
-=======
         if (len > 0)
         {
             std::string payload;
@@ -533,7 +486,6 @@
             ws_incoming_message.m_body = concurrency::streams::container_buffer<std::string>(std::move(payload));
         }
         msg->set_length(len);
->>>>>>> 367c4884
         m_receive_handler(ws_incoming_message);
     }
     catch(...)
