--- conflicted
+++ resolved
@@ -776,16 +776,9 @@
 
             std::shared_ptr<_read_helper> _locals = std::make_shared<_read_helper>();
 
-<<<<<<< HEAD
-            // We're having to create all these lambdas because VS 2010 has trouble compiling
-            // nested lambdas.
-            auto after_putn =
-                [=](pplx::task<size_t> wrote) mutable -> bool
-=======
             auto flush = [=]() mutable
             {
                 return target.putn(_locals->outbuf, _locals->write_pos).then([=](size_t wrote) mutable
->>>>>>> 9244af52
                 {
                     _locals->total += wrote;
                     _locals->write_pos = 0;
@@ -793,23 +786,10 @@
                 });
             };
 
-<<<<<<< HEAD
-            auto flush =
-                [=] () mutable -> pplx::task<bool>
-                {
-                    return target.putn(_locals->outbuf, _locals->write_pos).then(after_putn);
-                };
-
-            auto update = [=] (int_type ch) mutable -> bool
-                {
-                    if ( ch == std::char_traits<CharType>::eof() ) return false;
-                    if ( ch == delim ) return false;
-=======
             auto update = [=](int_type ch) mutable -> pplx::task<bool>
                 {
                     if (ch == ::concurrency::streams::char_traits<CharType>::eof()) return pplx::task_from_result(false);
                     if (ch == delim) return pplx::task_from_result(false);
->>>>>>> 9244af52
 
                     _locals->outbuf[_locals->write_pos] = static_cast<CharType>(ch);
                     _locals->write_pos += 1;
@@ -831,38 +811,23 @@
                         if (ch == req_async)
                         {
                             break;
-<<<<<<< HEAD
-
-                        if ( !update(ch) )
-                            return pplx::task_from_result(false);
-                    }
-=======
                         }
->>>>>>> 9244af52
 
                         return update(ch);
                     }
                     return buffer.bumpc().then(update);
                 });
 
-<<<<<<< HEAD
-            return loop.then([=](bool) mutable -> size_t
-                {
-                    flush().wait();
-                    return _locals->total;
-                });
-=======
             return loop.then([=](bool) mutable
             {
                 return flush().then([=] { return _locals->total; });
             });
->>>>>>> 9244af52
         }
 
         /// <summary>
         /// Read until reaching a newline character. The newline is not included in the target.
         /// </summary>
-        /// <param name="target">An async stream buffer supporting write operations.</param>
+        /// <param name="target">An asynchronous stream buffer supporting write operations.</param>
         /// <returns>A <c>task</c> that holds the number of characters read. This number is 0 if the end of the stream is reached.</returns>
         pplx::task<size_t> read_line(streams::streambuf<CharType> target) const
         {
@@ -878,16 +843,9 @@
 
             std::shared_ptr<_read_helper> _locals = std::make_shared<_read_helper>();
 
-<<<<<<< HEAD
-            // We're having to create all these lambdas because VS 2010 has trouble compiling
-            // nested lambdas.
-            auto after_putn =
-                [=](pplx::task<size_t> wrote) mutable -> bool
-=======
             auto flush = [=]() mutable
             {
                 return target.putn(_locals->outbuf, _locals->write_pos).then([=](size_t wrote) mutable
->>>>>>> 9244af52
                 {
                     _locals->total += wrote;
                     _locals->write_pos = 0;
@@ -895,19 +853,6 @@
                 });
             };
 
-<<<<<<< HEAD
-            auto flush =
-                [=] () mutable -> pplx::task<bool>
-                {
-                    return target.putn(_locals->outbuf, _locals->write_pos).then(after_putn);
-                };
-
-            auto update = [=] (typename std::char_traits<CharType>::int_type ch) mutable -> bool
-                {
-                    if ( ch == std::char_traits<CharType>::eof() ) return false;
-                    if ( ch == '\n' ) return false;
-                    if ( ch == '\r' ) { _locals->saw_CR = true; return true; }
-=======
             auto update = [=](typename concurrency::streams::char_traits<CharType>::int_type ch) mutable
                 {
                     if (ch == concurrency::streams::char_traits<CharType>::eof()) return pplx::task_from_result(false);
@@ -917,7 +862,6 @@
                         _locals->saw_CR = true;
                         return pplx::task_from_result(true);
                     }
->>>>>>> 9244af52
 
                     _locals->outbuf[_locals->write_pos] = static_cast<CharType>(ch);
                     _locals->write_pos += 1;
@@ -927,28 +871,11 @@
                         return flush().then([] { return true; });
                     }
 
-<<<<<<< HEAD
-                    return true;
-                };
-
-            auto return_false =
-                [](pplx::task<typename std::char_traits<CharType>::int_type>) -> pplx::task<bool>
-                {
-                    return pplx::task_from_result(false);
-                };
-
-            auto update_after_cr =
-                [=] (typename std::char_traits<CharType>::int_type ch) mutable -> pplx::task<bool>
-                {
-                    if ( ch == std::char_traits<CharType>::eof() ) return pplx::task_from_result(false);
-                    if ( ch == '\n' )
-                        return buffer.bumpc().then(return_false);
-=======
                     return pplx::task_from_result(true);
                 };
 
-            auto update_after_cr = [=] (typename concurrency::streams::char_traits<CharType>::int_type ch) mutable -> pplx::task<bool> 
-                { 
+            auto update_after_cr = [=] (typename concurrency::streams::char_traits<CharType>::int_type ch) mutable -> pplx::task<bool>
+                {
                     if (ch == concurrency::streams::char_traits<CharType>::eof()) return pplx::task_from_result(false);
                     if (ch == '\n')
                     {
@@ -958,8 +885,6 @@
 #endif
 							concurrency::streams::char_traits<CharType>::int_type) { return false; });
                     }
->>>>>>> 9244af52
-
                     return pplx::task_from_result(false);
                 };
 
@@ -984,14 +909,8 @@
 
                         if (ch == req_async)
                             break;
-<<<<<<< HEAD
-
-                        if ( !update(ch) )
-                            return pplx::task_from_result(false);
-=======
-                        
+
                         return update(ch);
->>>>>>> 9244af52
                     }
 
                     if (_locals->saw_CR)
@@ -1001,24 +920,16 @@
                     return buffer.bumpc().then(update);
                 });
 
-<<<<<<< HEAD
-            return loop.then([=](bool) mutable -> size_t
-                {
-                    flush().wait();
-                    return _locals->total;
-                });
-=======
             return loop.then([=](bool) mutable
             {
                 return flush().then([=] { return _locals->total; });
             });
->>>>>>> 9244af52
         }
 
         /// <summary>
         /// Read until reaching the end of the stream.
         /// </summary>
-        /// <param name="target">An async stream buffer supporting write operations.</param>
+        /// <param name="target">An asynchronous stream buffer supporting write operations.</param>
         /// <returns>The number of characters read.</returns>
         pplx::task<size_t> read_to_end(streams::streambuf<CharType> target) const
         {
@@ -1237,15 +1148,8 @@
 
                 if (ch == req_async)
                     break;
-<<<<<<< HEAD
-
-                if ( !update(ch) ) {
-                    return pplx::task_from_result(false);
-                }
-=======
-                        
+
                 return update(ch);
->>>>>>> 9244af52
             }
             return buffer.getc().then(update);
         });
@@ -1265,24 +1169,17 @@
 {
     std::shared_ptr<StateType> state = std::make_shared<StateType>();
 
-<<<<<<< HEAD
-    auto update_end = [=] (pplx::task<int_type> op) -> bool { op.wait(); return true; };
-
     auto update = [=] (pplx::task<int_type> op) -> pplx::task<bool>
-            {
-=======
-    auto update = [=] (pplx::task<int_type> op) -> pplx::task<bool> 
-            { 
->>>>>>> 9244af52
-                int_type ch = op.get();
-                if ( ch == concurrency::streams::char_traits<CharType>::eof() ) return pplx::task_from_result(false);
-                bool accptd = accept_character(state, ch);
-                if (!accptd)
-                    return pplx::task_from_result(false);
-                // We peeked earlier, so now we must advance the position.
-                concurrency::streams::streambuf<CharType> buf = buffer;
-                return buf.bumpc().then([](int_type) { return true; });
-            };
+    {
+        int_type ch = op.get();
+        if (ch == concurrency::streams::char_traits<CharType>::eof()) return pplx::task_from_result(false);
+        bool accptd = accept_character(state, ch);
+        if (!accptd)
+            return pplx::task_from_result(false);
+        // We peeked earlier, so now we must advance the position.
+        concurrency::streams::streambuf<CharType> buf = buffer;
+        return buf.bumpc().then([](int_type) { return true; });
+    };
 
     auto peek_char = [=]() -> pplx::task<bool>
     {
