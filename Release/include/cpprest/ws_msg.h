--- conflicted
+++ resolved
@@ -59,17 +59,12 @@
 namespace details
 {
     class winrt_client;
-    class ReceiveContext;
     class ws_desktop_client;
-
-<<<<<<< HEAD
-=======
 #if defined(__cplusplus_winrt)
     ref class ReceiveContext;
 #endif
 }
 
->>>>>>> 367c4884
 /// <summary>
 /// The different types of websocket message.
 /// Text type contains UTF-8 encoded data.
@@ -96,15 +91,11 @@
     void set_length(size_t len) { m_length = len; }
 
     size_t length() const { return m_length; }
-<<<<<<< HEAD
 
     websocket_message_type message_type() const { return m_msg_type; }
 
-=======
-
     websocket_message_type message_type() const { return m_msg_type; }
 
->>>>>>> 367c4884
 private:
 
     websocket_message_type m_msg_type;
@@ -278,14 +269,10 @@
 private:
     friend class details::winrt_client;
     friend class details::ws_desktop_client;
-<<<<<<< HEAD
-    friend class details::ReceiveContext;
-=======
 #if defined(__cplusplus_winrt)
     friend ref class details::ReceiveContext;
 #endif
->>>>>>> 367c4884
-    
+
     // Store message body in a container buffer backed by a string.
     // Allows for optimization in the string message cases.
     concurrency::streams::container_buffer<std::string> m_body;
