/***
* ==++==
*
* Copyright (c) Microsoft Corporation. All rights reserved. 
* Licensed under the Apache License, Version 2.0 (the "License");
* you may not use this file except in compliance with the License.
* You may obtain a copy of the License at
* http://www.apache.org/licenses/LICENSE-2.0
* 
* Unless required by applicable law or agreed to in writing, software
* distributed under the License is distributed on an "AS IS" BASIS,
* WITHOUT WARRANTIES OR CONDITIONS OF ANY KIND, either express or implied.
* See the License for the specific language governing permissions and
* limitations under the License.
*
* ==--==
* =+=+=+=+=+=+=+=+=+=+=+=+=+=+=+=+=+=+=+=+=+=+=+=+=+=+=+=+=+=+=+=+=+=+=+=+=+=+=+=+=+=+=+=+=+=+=+=+=+=+=+=+=+=+=+=+
*
* test_websocket_server.cpp -- Defines a test server to handle websocket messages.
*
* =-=-=-=-=-=-=-=-=-=-=-=-=-=-=-=-=-=-=-=-=-=-=-=-=-=-=-=-=-=-=-=-=-=-=-=-=-=-=-=-=-=-=-=-=-=-=-=-=-=-=-=-=-=-=-=-
****/
#include "stdafx.h"

#include <algorithm>
#include <thread>

#include <os_utilities.h>

#include "test_websocket_server.h"

#ifdef _MS_WINDOWS
#pragma warning( disable : 4503 )
#pragma warning( push )
#pragma warning( disable : 4100 4127 4996 4512 4701)
#if defined(_MSC_VER) && (_MSC_VER >= 1800)
#define _WEBSOCKETPP_CPP11_STL_
#define _WEBSOCKETPP_INITIALIZER_LISTS_
#define _WEBSOCKETPP_NOEXCEPT_TOKEN_
#define _WEBSOCKETPP_CONSTEXPR_TOKEN_
#else
#define _WEBSOCKETPP_NULLPTR_TOKEN_ 0
#endif
#endif

#if defined(__APPLE__)
#include "stdlib.h"
// Issue caused by iOS SDK 8.0
#pragma push_macro("ntohll")
#pragma push_macro("htonll")
#undef ntohll
#undef htonll
#endif

#include <websocketpp/config/asio_no_tls.hpp>
#include <websocketpp/server.hpp>

<<<<<<< HEAD
#ifdef _MS_WINDOWS
=======
#if defined(__APPLE__)
#pragma pop_macro("htonll")
#pragma pop_macro("ntohll")
#endif

#ifdef _WIN32
>>>>>>> 752fa191
#pragma warning( pop )
#endif

using namespace web;
using namespace utility;
using namespace utility::conversions;

// In the future this should be configurable through option in test server.
#define WEBSOCKETS_TEST_SERVER_PORT 9980

// Websocketpp typedefs
typedef websocketpp::server<websocketpp::config::asio> server;

namespace tests {
namespace functional {
namespace websocket {
namespace utilities {

    /// <summary>
    /// Implementation of http request from websocket handshake to avoid leaking
    /// details about websocketpp into test utilities.
    /// </summary>
    class test_http_request_impl : public test_http_request_interface
    {
    public:
        test_http_request_impl(server::connection_ptr connection)
            : m_connection(std::move(connection))
        {}

        const std::string& username() override
        {
            throw std::runtime_error("NYI");
        }
        const std::string& password() override
        {
            throw std::runtime_error("NYI");
        }

        const std::string& get_header_val(const std::string& header_name) override
        {
            return m_connection->get_request_header(header_name);
        }

    private:
        server::connection_ptr m_connection;
    };

    class _test_websocket_server
    {
    public:
        _test_websocket_server(test_websocket_server* test_srv)
            : m_test_srv(test_srv)
        {
            m_srv.clear_access_channels(websocketpp::log::alevel::all);
            m_srv.clear_error_channels(websocketpp::log::elevel::all);
            connect();
        }

        void connect()
        {
            m_srv.set_validate_handler([this](websocketpp::connection_hdl hdl)
            {
                auto handler = m_test_srv->get_http_handler();
                if (handler)
                {
                    server::connection_ptr connection = m_srv.get_con_from_hdl(hdl);
                    test_http_request request(new test_http_request_impl(connection));
                    test_http_response response = handler(std::move(request));

                    // Also need to indicate the connection is rejected if non 200 status code.
                    connection->set_status(static_cast<websocketpp::http::status_code::value>(response.status_code()));
                    if (response.status_code() != 200)
                    {
                        return false;
                    }
                }
                return true;
            });

            m_srv.set_open_handler([this](websocketpp::connection_hdl hdl)
            {
                m_con = hdl;
                m_server_connected.set();
            });

            m_srv.set_fail_handler([this](websocketpp::connection_hdl hdl)
            {
                m_con = hdl;
                m_server_connected.set_exception(std::runtime_error("Connection attempt failed."));
            });

            m_srv.set_message_handler([this](websocketpp::connection_hdl hdl, server::message_ptr msg)
            {
                auto pay = msg->get_payload();

                auto fn = m_test_srv->get_next_message_handler();

                test_websocket_msg wsmsg;

                wsmsg.set_data(std::vector<uint8_t>(pay.begin(), pay.end()));

                switch (msg->get_opcode())
                {
                case websocketpp::frame::opcode::binary:
                    wsmsg.set_msg_type(utilities::WEB_SOCKET_BINARY_MESSAGE_TYPE);
                    break;
                case websocketpp::frame::opcode::text:
                    wsmsg.set_msg_type(utilities::WEB_SOCKET_UTF8_MESSAGE_TYPE);
                    break;
                case websocketpp::frame::opcode::close:
                    wsmsg.set_msg_type(utilities::WEB_SOCKET_CLOSE_TYPE);
                    break;
                default:
                    // Websocketspp does not currently support explicit fragmentation. We should not get here.
                    std::abort();
                }

                fn(wsmsg);
            });

            m_srv.init_asio();
            m_srv.start_perpetual();

            m_srv.set_reuse_addr(true);

            websocketpp::lib::error_code ec;
            m_srv.listen(WEBSOCKETS_TEST_SERVER_PORT, ec);
            if (ec)
            {
                throw std::runtime_error(ec.message());
            }

            m_srv.start_accept();
            m_thread = std::thread(&server::run, &m_srv);
        }

        ~_test_websocket_server()
        {
            close("destructor");
            m_srv.stop_listening();
            m_srv.stop_perpetual();
            _ASSERTE(m_thread.joinable());
            m_thread.join();
        }

        void send_msg(const test_websocket_msg& msg);

        void close(const std::string& reasoning)
        {
            websocketpp::lib::error_code ec;
            m_srv.close(m_con, websocketpp::close::status::going_away, reasoning, ec);
            // Ignore the error code.
        }

    private:

        test_websocket_server* m_test_srv;

        std::thread m_thread;

        server m_srv;
        websocketpp::connection_hdl m_con;
        // Once the WebSocket object has been initialized,
        // the below event wil be used to signal that the server has been initialized.
        // The server can now send messages to the client.
        pplx::task_completion_event<void> m_server_connected;
    };

    test_websocket_server::test_websocket_server()
        : m_p_impl(std::make_shared<_test_websocket_server>(this))
    { }

    void test_websocket_server::next_message(std::function<void(test_websocket_msg)> handler)
    {
        m_handler_queue.push(handler);
    }

    std::function<void(test_websocket_msg)> test_websocket_server::get_next_message_handler()
    {
        auto handler = m_handler_queue.front();
        m_handler_queue.pop();
        return handler;
    }

    void test_websocket_server::send_msg(const test_websocket_msg& msg)
    {
        m_p_impl->send_msg(msg);
    }

    std::shared_ptr<_test_websocket_server> test_websocket_server::get_impl()
    {
        return m_p_impl;
    }

    void _test_websocket_server::send_msg(const test_websocket_msg& msg)
    {
        // Wait for the websocket server to be initialized.
        pplx::task<void>(m_server_connected).wait();
        const auto& data = msg.data();
        auto flags = websocketpp::frame::opcode::close;
        switch (msg.msg_type())
        {
        case test_websocket_message_type::WEB_SOCKET_UTF8_MESSAGE_TYPE:
            flags = websocketpp::frame::opcode::text; // WebSocket::FRAME_FLAG_FIN | WebSocket::FRAME_OP_TEXT;
            break;
        case test_websocket_message_type::WEB_SOCKET_BINARY_MESSAGE_TYPE:
            flags = websocketpp::frame::opcode::binary; // WebSocket::FRAME_FLAG_FIN | WebSocket::FRAME_OP_BINARY;
            break;
        case test_websocket_message_type::WEB_SOCKET_CLOSE_TYPE:
            flags = websocketpp::frame::opcode::close; // WebSocket::FRAME_OP_CLOSE;
            break;
        case test_websocket_message_type::WEB_SOCKET_UTF8_FRAGMENT_TYPE:
        case test_websocket_message_type::WEB_SOCKET_BINARY_FRAGMENT_TYPE:
        default:
            throw std::runtime_error("invalid message type");
        }

        std::string strmsg(data.begin(), data.end());

        if (msg.msg_type() == test_websocket_message_type::WEB_SOCKET_CLOSE_TYPE)
        {
            close(strmsg);
        }
        else
        {
            // std::cerr << "Sending message from server: " << strmsg << std::endl;
            m_srv.send(m_con, strmsg, flags);
        }
    }

}}}}
<|MERGE_RESOLUTION|>--- conflicted
+++ resolved
@@ -51,20 +51,13 @@
 #undef ntohll
 #undef htonll
 #endif
-
 #include <websocketpp/config/asio_no_tls.hpp>
 #include <websocketpp/server.hpp>
-
-<<<<<<< HEAD
-#ifdef _MS_WINDOWS
-=======
 #if defined(__APPLE__)
 #pragma pop_macro("htonll")
 #pragma pop_macro("ntohll")
 #endif
-
-#ifdef _WIN32
->>>>>>> 752fa191
+#ifdef _MS_WINDOWS
 #pragma warning( pop )
 #endif
 
