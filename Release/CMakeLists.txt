set(CMAKE_LEGACY_CYGWIN_WIN32 0)
cmake_minimum_required(VERSION 2.6)
project(cpprest)

enable_testing()

set(WARNINGS)
set(ANDROID_STL_FLAGS)

option(WERROR "Threat Warnings as Errors" ON)
option(BUILD_TESTS "Build tests." ON)
option(CPPREST_EXCLUDE_WEBSOCKETS "Exclude websockets functionality." OFF)

# Platform (not compiler) specific settings
if(IOS)
  set(IOS_SOURCE_DIR "${CMAKE_CURRENT_SOURCE_DIR}/../Build_iOS")
  set(Boost_FRAMEWORK "-F ${IOS_SOURCE_DIR} -framework boost")
  set(Boost_INCLUDE_DIR "${IOS_SOURCE_DIR}/boost.framework/Headers")

  set(OPENSSL_FOUND 1)
  set(OPENSSL_INCLUDE_DIR "${IOS_SOURCE_DIR}/openssl/include")
  set(OPENSSL_LIBRARIES
    "${IOS_SOURCE_DIR}/openssl/lib/libcrypto.a"
    "${IOS_SOURCE_DIR}/openssl/lib/libssl.a"
    )

  # The cxx_flags must be reset here, because the ios-cmake toolchain file unfortunately sets "-headerpad_max_install_names" which is not a valid clang flag.
  set(CMAKE_CXX_FLAGS "-fvisibility=hidden -fvisibility-inlines-hidden")

  set(BUILD_SHARED_LIBS OFF)
  set(BUILD_SAMPLES OFF)
elseif(ANDROID)
  set(Boost_COMPILER "-clang")
  set(Boost_USE_STATIC_LIBS ON)
  if(ARM)
    set(BOOST_ROOT "${CMAKE_BINARY_DIR}/../Boost-for-Android/build")
    set(BOOST_LIBRARYDIR "${CMAKE_BINARY_DIR}/../Boost-for-Android/build/lib")
  else()
    set(BOOST_ROOT "${CMAKE_BINARY_DIR}/../Boost-for-Android-x86/build")
    set(BOOST_LIBRARYDIR "${CMAKE_BINARY_DIR}/../Boost-for-Android-x86/build/lib")
  endif()
  find_host_package(Boost 1.55 EXACT REQUIRED COMPONENTS random system thread filesystem chrono atomic)

  set(OPENSSL_FOUND 1)
  if(ARM)
    set(OPENSSL_INCLUDE_DIR "${CMAKE_BINARY_DIR}/../openssl/armeabi-v7a/include")
    set(OPENSSL_LIBRARIES
      "${CMAKE_BINARY_DIR}/../openssl/armeabi-v7a/lib/libssl.a"
      "${CMAKE_BINARY_DIR}/../openssl/armeabi-v7a/lib/libcrypto.a"
      )
  else()
    set(OPENSSL_INCLUDE_DIR "${CMAKE_BINARY_DIR}/../openssl/x86/include")
    set(OPENSSL_LIBRARIES
      "${CMAKE_BINARY_DIR}/../openssl/x86/lib/libssl.a"
      "${CMAKE_BINARY_DIR}/../openssl/x86/lib/libcrypto.a"
      )
  endif()

  if(ARM)
    set(LIBCXX_STL "${ANDROID_NDK}/sources/cxx-stl/gnu-libstdc++/4.8/libs/armeabi-v7a/thumb/libgnustl_static.a")
  else()
    set(LIBCXX_STL "${ANDROID_NDK}/sources/cxx-stl/gnu-libstdc++/4.8/libs/x86/libgnustl_static.a")
  endif()
  # These are used in the shared library case
  set(ANDROID_STL_FLAGS
    ${LIBCXX_STL}
    atomic
    dl
    gcc
    c
    m
    -nodefaultlibs
    )

  option(BUILD_SHARED_LIBS "Build shared Libraries." OFF)
  set(BUILD_SAMPLES OFF)
elseif(UNIX) # This includes OSX
  find_package(Boost 1.54 REQUIRED COMPONENTS random chrono system thread regex filesystem)
  find_package(Threads REQUIRED)
  if(APPLE AND NOT OPENSSL_ROOT_DIR)
    # Prefer a homebrew version of OpenSSL over the one in /usr/lib
    file(GLOB OPENSSL_ROOT_DIR /usr/local/Cellar/openssl/*)
    # Prefer the latest (make the latest one first)
    list(REVERSE OPENSSL_ROOT_DIR)
  endif()
  # This should prevent linking against the system provided 0.9.8y
  set(_OPENSSL_VERSION "")
  find_package(OpenSSL 1.0.0 REQUIRED)

  option(BUILD_SHARED_LIBS "Build shared Libraries." ON)
  option(BUILD_SAMPLES "Build samples." ON)
  option(CASA_INSTALL_HEADERS "Install header files." ON)
  if(CASA_INSTALL_HEADERS)
    file(GLOB CASA_HEADERS_CPPREST include/cpprest/*.hpp include/cpprest/*.h include/cpprest/*.dat)
    install(FILES ${CASA_HEADERS_CPPREST} DESTINATION include/cpprest)
    file(GLOB CASA_HEADERS_PPLX include/pplx/*.hpp include/pplx/*.h)
    install(FILES ${CASA_HEADERS_PPLX} DESTINATION include/pplx)
    file(GLOB CASA_HEADERS_DETAILS include/cpprest/details/*.hpp include/cpprest/details/*.h include/cpprest/details/*.dat)
    install(FILES ${CASA_HEADERS_DETAILS} DESTINATION include/cpprest/details)
  endif()
elseif(WIN32)
  option(BUILD_SHARED_LIBS "Build shared Libraries." ON)
  option(BUILD_SAMPLES "Build samples." ON)
  option(Boost_USE_STATIC_LIBS ON)

  add_definitions(-DUNICODE -D_UNICODE)

  if(NOT BUILD_SHARED_LIBS)
    # This causes cmake to not link the test libraries separately, but instead hold onto their object files.
    set(TEST_LIBRARY_TARGET_TYPE OBJECT)
    set(Casablanca_DEFINITIONS -D_NO_ASYNCRTIMP -D_NO_PPLXIMP CACHE INTERNAL "Definitions for consume casablanca library")
  else()
    set(Casablanca_DEFINITIONS "" CACHE INTERNAL "Definitions for consume casablanca library")
  endif()
  add_definitions(${Casablanca_DEFINITIONS} -D_WINSOCK_DEPRECATED_NO_WARNINGS -DWIN32)

  if (NOT CPPREST_EXCLUDE_WEBSOCKETS)
    set(NUGET_PATH "${CMAKE_CURRENT_SOURCE_DIR}/../packages")
    set(PACKAGE_PATHS)
    list(APPEND PACKAGE_PATHS "${NUGET_PATH}/boost.1.58.0.0/")
    list(APPEND PACKAGE_PATHS "${NUGET_PATH}/boost_system-vc140.1.58.0-vs140rc/")
    list(APPEND PACKAGE_PATHS "${NUGET_PATH}/boost_date_time-vc140.1.58.0-vs140rc/")
    list(APPEND PACKAGE_PATHS "${NUGET_PATH}/boost_regex-vc140.1.58.0-vs140rc/")
    list(APPEND PACKAGE_PATHS "${NUGET_PATH}/openssl.v140.windesktop.msvcstl.static.rt-dyn.x64.1.0.2.1/")
    list(APPEND PACKAGE_PATHS "${NUGET_PATH}/zlib.v140.windesktop.msvcstl.static.rt-dyn.1.2.8.8/")

    if (NOT WINDOWS_STORE AND NOT WINDOWS_PHONE)
      find_library(Boost_SYSTEM_LIBRARY libboost_system-vc140-mt-gd-1_58.lib PATHS ${PACKAGE_PATHS} PATH_SUFFIXES lib/native/address-model-64/lib)
      find_library(Boost_DATE_TIME_LIBRARY libboost_date_time-vc140-mt-gd-1_58.lib PATHS ${PACKAGE_PATHS} PATH_SUFFIXES lib/native/address-model-64/lib)
      find_library(Boost_REGEX_LIBRARY libboost_regex-vc140-mt-gd-1_58.lib PATHS ${PACKAGE_PATHS} PATH_SUFFIXES lib/native/address-model-64/lib)
      set(Boost_LIBRARIES ${Boost_REGEX_LIBRARY} ${Boost_SYSTEM_LIBRARY} ${Boost_DATE_TIME_LIBRARY})
  
      find_library(OpenSSL_libeay_LIBRARY libeay32.lib PATHS ${PACKAGE_PATHS} PATH_SUFFIXES lib/native/v140/windesktop/msvcstl/static/rt-dyn/x64/debug)
      find_library(OpenSSL_ssleay_LIBRARY ssleay32.lib PATHS ${PACKAGE_PATHS} PATH_SUFFIXES lib/native/v140/windesktop/msvcstl/static/rt-dyn/x64/debug)
      find_library(ZLIB_LIBRARY zlibstaticd.lib PATHS ${PACKAGE_PATHS} PATH_SUFFIXES lib/native/v140/windesktop/msvcstl/static/rt-dyn/x64/debug)
      set(OPENSSL_LIBRARIES ${OpenSSL_ssleay_LIBRARY} ${OpenSSL_libeay_LIBRARY} ${ZLIB_LIBRARY})

      set(OPENSSL_INCLUDE_DIR "${NUGET_PATH}/openssl.v140.windesktop.msvcstl.static.rt-dyn.x64.1.0.2.1/build/native/include")
    endif()

    set(Boost_INCLUDE_DIR "${NUGET_PATH}/boost.1.58.0.0/lib/native/include")
  endif()
else()
  message(FATAL_ERROR "-- Unsupported Build Platform.")
endif()

# Compiler (not platform) specific settings
if(ANDROID)
  set(CMAKE_CXX_FLAGS "${CMAKE_CXX_FLAGS} -std=c++11 -fno-strict-aliasing")
  set(CMAKE_CXX_FLAGS "${CMAKE_CXX_FLAGS} -Wno-pedantic")
  set(CMAKE_CXX_FLAGS "${CMAKE_CXX_FLAGS} -Wno-attributes -Wno-pointer-arith")
  include_directories(
    "${ANDROID_NDK}/sources/cxx-stl/gnu-libstdc++/4.8/include"
    "${ANDROID_NDK}/sources/cxx-stl/gnu-libstdc++/4.8/libs/armeabi-v7a/include"
    "${ANDROID_NDK}/sources/cxx-stl/gnu-libstdc++/4.8/include/backward"
    )
elseif((CMAKE_CXX_COMPILER_ID MATCHES "Clang") OR IOS)
  message("-- Setting clang options")

  set(WARNINGS "-Wall -Wextra -Wcast-qual -Wconversion -Wformat=2 -Winit-self -Winvalid-pch -Wmissing-format-attribute -Wmissing-include-dirs -Wpacked -Wredundant-decls")
  set(OSX_SUPPRESSIONS "-Wno-overloaded-virtual -Wno-sign-conversion -Wno-deprecated -Wno-unknown-pragmas -Wno-reorder -Wno-char-subscripts -Wno-switch -Wno-unused-parameter -Wno-unused-variable -Wno-deprecated -Wno-unused-value -Wno-unknown-warning-option -Wno-return-type-c-linkage -Wno-unused-function -Wno-sign-compare -Wno-shorten-64-to-32 -Wno-reorder -Wno-unused-local-typedefs")
  set(WARNINGS "${WARNINGS} ${OSX_SUPPRESSIONS}")

  set(CMAKE_CXX_FLAGS "${CMAKE_CXX_FLAGS} -stdlib=libc++ -Wno-return-type-c-linkage -Wno-unneeded-internal-declaration")
  set(CMAKE_XCODE_ATTRIBUTE_CLANG_CXX_LIBRARY "libc++")
  set(CMAKE_XCODE_ATTRIBUTE_CLANG_CXX_LANGUAGE_STANDARD "c++11")

  set(CMAKE_CXX_FLAGS "${CMAKE_CXX_FLAGS} -std=c++11 -fno-strict-aliasing")
elseif(CMAKE_CXX_COMPILER_ID MATCHES "GNU")
  message("-- Setting gcc options")

  set(WARNINGS "-Wall -Wextra -Wunused-parameter -Wcast-align -Wcast-qual -Wconversion -Wformat=2 -Winit-self -Winvalid-pch -Wmissing-format-attribute -Wmissing-include-dirs -Wpacked -Wredundant-decls -Wunreachable-code")

  set(LD_FLAGS "${LD_FLAGS} -Wl,-z,defs")

  set(CMAKE_CXX_FLAGS "${CMAKE_CXX_FLAGS} -std=c++11 -fno-strict-aliasing")
elseif(CMAKE_CXX_COMPILER_ID MATCHES "MSVC")
  message("-- Setting msvc options")
  set(WARNINGS)
<<<<<<< HEAD
  add_compile_options(/bigobj)
=======
  set(CMAKE_STATIC_LINKER_FLAGS "${CMAKE_STATIC_LINKER_FLAGS} /ignore:4264")
  add_compile_options(/bigobj)
  if (WINDOWS_STORE OR WINDOWS_PHONE)
    add_compile_options(/ZW)
  endif()
>>>>>>> 834491ee
else()
  message("-- Unknown compiler, success is doubtful.")
  message("CMAKE_CXX_COMPILER_ID=${CMAKE_CXX_COMPILER_ID}")
endif()

if (CPPREST_EXCLUDE_WEBSOCKETS)
  add_definitions(-DCPPREST_EXCLUDE_WEBSOCKETS=1)
endif()

# Reconfigure final output directory
set(CMAKE_RUNTIME_OUTPUT_DIRECTORY ${PROJECT_BINARY_DIR}/Binaries)
set(CMAKE_LIBRARY_OUTPUT_DIRECTORY ${PROJECT_BINARY_DIR}/Binaries)
set(CMAKE_ARCHIVE_OUTPUT_DIRECTORY ${PROJECT_BINARY_DIR}/Binaries)

# These settings can be used by the test targets
set(Casablanca_INCLUDE_DIR ${CMAKE_CURRENT_SOURCE_DIR}/include)
if (NOT CPPREST_EXCLUDE_WEBSOCKETS)
  find_path(WEBSOCKETPP_CONFIG websocketpp-config.cmake
                        HINTS /usr/lib/cmake/websocketpp)
  find_path(WEBSOCKETPP_CONFIG_VERSION websocketpp-configVersion.cmake
                        HINTS /usr/lib/cmake/websocketpp)
  if(WEBSOCKETPP_CONFIG AND WEBSOCKETPP_CONFIG_VERSION)
    include(${WEBSOCKETPP_CONFIG}/websocketpp-config.cmake)
    include(${WEBSOCKETPP_CONFIG}/websocketpp-configVersion.cmake)
    message("-- Found websocketpp version " ${PACKAGE_VERSION} " on system")
    set(Casablanca_INCLUDE_DIRS ${Casablanca_INCLUDE_DIR} ${Boost_INCLUDE_DIR} ${OPENSSL_INCLUDE_DIR} ${WEBSOCKETPP_INCLUDE_DIR})
  else(WEBSOCKETPP_CONFIG AND WEBSOCKETPP_CONFIG_VERSION)
    set(Casablanca_INCLUDE_DIRS ${Casablanca_INCLUDE_DIR} ${Boost_INCLUDE_DIR} ${OPENSSL_INCLUDE_DIR} ${CMAKE_CURRENT_SOURCE_DIR}/libs/websocketpp)
    message("-- websocketpp not found, using the embedded version")
  endif(WEBSOCKETPP_CONFIG AND WEBSOCKETPP_CONFIG_VERSION)
else()
  set(Casablanca_INCLUDE_DIRS ${CMAKE_CURRENT_SOURCE_DIR}/include)
endif()

set(Casablanca_LIBRARY cpprest)
set(Casablanca_LIBRARIES cpprest ${Boost_LIBRARIES})

# Everything in the project needs access to the casablanca include directories
include_directories(${Casablanca_INCLUDE_DIRS})

# Finally, the tests all use the same style declaration to build themselves, so we use a function
function(add_casablanca_test NAME SOURCES_VAR)
  add_library(${NAME} ${TEST_LIBRARY_TARGET_TYPE} ${${SOURCES_VAR}})
  message("-- Added test library ${NAME}")
  if (NOT TEST_LIBRARY_TARGET_TYPE STREQUAL "OBJECT")
    target_link_libraries(${NAME}
      httptest_utilities
      common_utilities
      unittestpp
      ${Casablanca_LIBRARIES}
      ${ANDROID_STL_FLAGS}
      )
    if (BUILD_SHARED_LIBS)
      add_test(NAME ${NAME}
        WORKING_DIRECTORY ${CMAKE_RUNTIME_OUTPUT_DIRECTORY}
        COMMAND test_runner $<TARGET_FILE_NAME:${NAME}>
        )
    endif()
  endif()
endfunction()

add_subdirectory(src)

if(BUILD_TESTS)
  add_subdirectory(tests)
endif()

if(BUILD_SAMPLES)
  add_subdirectory(samples)
endif()<|MERGE_RESOLUTION|>--- conflicted
+++ resolved
@@ -177,15 +177,11 @@
 elseif(CMAKE_CXX_COMPILER_ID MATCHES "MSVC")
   message("-- Setting msvc options")
   set(WARNINGS)
-<<<<<<< HEAD
-  add_compile_options(/bigobj)
-=======
   set(CMAKE_STATIC_LINKER_FLAGS "${CMAKE_STATIC_LINKER_FLAGS} /ignore:4264")
   add_compile_options(/bigobj)
   if (WINDOWS_STORE OR WINDOWS_PHONE)
     add_compile_options(/ZW)
   endif()
->>>>>>> 834491ee
 else()
   message("-- Unknown compiler, success is doubtful.")
   message("CMAKE_CXX_COMPILER_ID=${CMAKE_CXX_COMPILER_ID}")
