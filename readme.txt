 ==++==

 Copyright (c) Microsoft Corporation. All rights reserved. 
 Licensed under the Apache License, Version 2.0 (the "License");
 you may not use this file except in compliance with the License.
 You may obtain a copy of the License at
 http://www.apache.org/licenses/LICENSE-2.0
 
 Unless required by applicable law or agreed to in writing, software
 distributed under the License is distributed on an "AS IS" BASIS,
 WITHOUT WARRANTIES OR CONDITIONS OF ANY KIND, either express or implied.
 See the License for the specific language governing permissions and
 limitations under the License.

 ==--==


Source Code Coming Soon!
<<<<<<< HEAD
Test2
=======
Test3
>>>>>>> 8b621318
<|MERGE_RESOLUTION|>--- conflicted
+++ resolved
@@ -15,9 +15,4 @@
  ==--==
 
 
-Source Code Coming Soon!
-<<<<<<< HEAD
-Test2
-=======
-Test3
->>>>>>> 8b621318
+Source Code Coming Soon!